<% wrap_layout :inner do %>
    <% content_for :sidebar do %>
        <div class="docs-sidebar hidden-print affix-top" role="complementary">
            <ul class="nav docs-sidenav">
                <li<%= sidebar_current("docs-home") %>>
                    <a href="/docs/providers/index.html">All Providers</a>
                </li>

                <li<%= sidebar_current("docs-aws-index") %>>
                    <a href="/docs/providers/aws/index.html">AWS Provider</a>
                </li>

                <li<%= sidebar_current("docs-aws-guide") %>>
                <a href="#">Guides</a>
                    <ul class="nav nav-visible">

                        <li<%= sidebar_current("docs-aws-guide-version-2-upgrade") %>>
                            <a href="/docs/providers/aws/guides/version-2-upgrade.html">AWS Provider Version 2 Upgrade</a>
                        </li>

                        <li<%= sidebar_current("docs-aws-guide-eks-getting-started") %>>
                            <a href="/docs/providers/aws/guides/eks-getting-started.html">AWS EKS Getting Started</a>
                        </li>

                        <li<%= sidebar_current("docs-aws-guide-iam-policy-documents") %>>
                            <a href="/docs/providers/aws/guides/iam-policy-documents.html">AWS IAM Policy Documents</a>
                        </li>

                        <li<%= sidebar_current("docs-aws-guide-serverless") %>>
                            <a href="/docs/providers/aws/guides/serverless-with-aws-lambda-and-api-gateway.html">AWS Lambda with API Gateway</a>
                        </li>

                    </ul>
                </li>

                <li<%= sidebar_current("docs-aws-datasource") %>>
                <a href="#">Data Sources</a>
                    <ul class="nav nav-visible">

                        <li<%= sidebar_current("docs-aws-datasource-acm-certificate") %>>
                            <a href="/docs/providers/aws/d/acm_certificate.html">aws_acm_certificate</a>
                        </li>
                        <li<%= sidebar_current("docs-aws-datasource-acmpca-certificate-authority") %>>
                            <a href="/docs/providers/aws/d/acmpca_certificate_authority.html">aws_acmpca_certificate_authority</a>
                        </li>
                        <li<%= sidebar_current("docs-aws-datasource-alb-x") %>>
                            <a href="/docs/providers/aws/d/lb.html">aws_alb</a>
                        </li>
                        <li<%= sidebar_current("docs-aws-datasource-alb-listener") %>>
                            <a href="/docs/providers/aws/d/lb_listener.html">aws_alb_listener</a>
                        </li>
                        <li<%= sidebar_current("docs-aws-datasource-alb-target-group") %>>
                            <a href="/docs/providers/aws/d/lb_target_group.html">aws_alb_target_group</a>
                        </li>
                        <li<%= sidebar_current("docs-aws-datasource-ami") %>>
                            <a href="/docs/providers/aws/d/ami.html">aws_ami</a>
                        </li>
                        <li<%= sidebar_current("docs-aws-datasource-ami-ids") %>>
                            <a href="/docs/providers/aws/d/ami_ids.html">aws_ami_ids</a>
                        </li>
                        <li<%= sidebar_current("docs-aws_api_gateway_resource") %>>
                            <a href="/docs/providers/aws/d/api_gateway_resource.html">aws_api_gateway_resource</a>
                        </li>
                        <li<%= sidebar_current("docs-aws_api_gateway_rest_api") %>>
                            <a href="/docs/providers/aws/d/api_gateway_rest_api.html">aws_api_gateway_rest_api</a>
                        </li>
                        <li<%= sidebar_current("docs-aws-datasource-arn") %>>
                            <a href="/docs/providers/aws/d/arn.html">aws_arn</a>
                        </li>
                        <li<%= sidebar_current("docs-aws-datasource-autoscaling-groups") %>>
                            <a href="/docs/providers/aws/d/autoscaling_groups.html">aws_autoscaling_groups</a>
                        </li>
                        <li<%= sidebar_current("docs-aws-datasource-availability-zone") %>>
                            <a href="/docs/providers/aws/d/availability_zone.html">aws_availability_zone</a>
                        </li>
                        <li<%= sidebar_current("docs-aws-datasource-availability-zones") %>>
                            <a href="/docs/providers/aws/d/availability_zones.html">aws_availability_zones</a>
                        </li>
                        <li<%= sidebar_current("docs-aws-datasource-batch-compute-environment") %>>
                          <a href="/docs/providers/aws/d/batch_compute_environment.html">aws_batch_compute_environment</a>
                        </li>
                        <li<%= sidebar_current("docs-aws-datasource-batch-job-queue") %>>
                          <a href="/docs/providers/aws/d/batch_job_queue.html">aws_batch_job_queue</a>
                        </li>
                        <li<%= sidebar_current("docs-aws-datasource-billing-service-account") %>>
                            <a href="/docs/providers/aws/d/billing_service_account.html">aws_billing_service_account</a>
                        </li>
                        <li<%= sidebar_current("docs-aws-datasource-caller-identity") %>>
                          <a href="/docs/providers/aws/d/caller_identity.html">aws_caller_identity</a>
                        </li>
                        <li<%= sidebar_current("docs-aws-datasource-canonical-user-id") %>>
                            <a href="/docs/providers/aws/d/canonical_user_id.html">aws_canonical_user_id</a>
                        </li>
                        <li<%= sidebar_current("docs-aws-datasource-cloudformation-export") %>>
                            <a href="/docs/providers/aws/d/cloudformation_export.html">aws_cloudformation_export</a>
                        </li>
                        <li<%= sidebar_current("docs-aws-datasource-cloudformation-stack") %>>
                            <a href="/docs/providers/aws/d/cloudformation_stack.html">aws_cloudformation_stack</a>
                        </li>
                        <li<%= sidebar_current("docs-aws-datasource-cloudtrail-service-account") %>>
                            <a href="/docs/providers/aws/d/cloudtrail_service_account.html">aws_cloudtrail_service_account</a>
                        </li>
                        <li<%= sidebar_current("docs-aws-datasource-cloudwatch-log-group") %>>
                            <a href="/docs/providers/aws/d/cloudwatch_log_group.html">aws_cloudwatch_log_group</a>
                        </li>
                        <li<%= sidebar_current("docs-aws-datasource-codecommit-repository") %>>
                            <a href="/docs/providers/aws/d/codecommit_repository.html">aws_codecommit_repository</a>
                        </li>
                        <li<%= sidebar_current("docs-aws-datasource-cognito-user-pools") %>>
                            <a href="/docs/providers/aws/d/cognito_user_pools.html">aws_cognito_user_pools</a>
                        </li>
                        <li<%= sidebar_current("docs-aws-datasource-db-cluster-snapshot") %>>
                          <a href="/docs/providers/aws/d/db_cluster_snapshot.html">aws_db_cluster_snapshot</a>
                        </li>
                        <li<%= sidebar_current("docs-aws-datasource-db-event-categories") %>>
                          <a href="/docs/providers/aws/d/db_event_categories.html">aws_db_event_categories</a>
                        </li>
                        <li<%= sidebar_current("docs-aws-datasource-db-instance") %>>
                            <a href="/docs/providers/aws/d/db_instance.html">aws_db_instance</a>
                        </li>
                        <li<%= sidebar_current("docs-aws-datasource-db-snapshot") %>>
                          <a href="/docs/providers/aws/d/db_snapshot.html">aws_db_snapshot</a>
                        </li>
                        <li<%= sidebar_current("docs-aws-datasource-dx-gateway") %>>
                          <a href="/docs/providers/aws/d/dx_gateway.html">aws_dx_gateway</a>
                        </li>
                        <li<%= sidebar_current("docs-aws-datasource-dynamodb-table") %>>
                          <a href="/docs/providers/aws/d/dynamodb_table.html">aws_dynamodb_table</a>
                        </li>
                        <li<%= sidebar_current("docs-aws-datasource-ebs-snapshot") %>>
                          <a href="/docs/providers/aws/d/ebs_snapshot.html">aws_ebs_snapshot</a>
                        </li>
                        <li<%= sidebar_current("docs-aws-datasource-ebs-snapshot-ids") %>>
                          <a href="/docs/providers/aws/d/ebs_snapshot_ids.html">aws_ebs_snapshot_ids</a>
                        </li>
                        <li<%= sidebar_current("docs-aws-datasource-ebs-volume") %>>
                          <a href="/docs/providers/aws/d/ebs_volume.html">aws_ebs_volume</a>
                        </li>
                        <li<%= sidebar_current("docs-aws-datasource-ecr-repository") %>>
                          <a href="/docs/providers/aws/d/ecr_repository.html">aws_ecr_repository</a>
                        </li>
                        <li<%= sidebar_current("docs-aws-datasource-ecs-cluster") %>>
                          <a href="/docs/providers/aws/d/ecs_cluster.html">aws_ecs_cluster</a>
                        </li>
                        <li<%= sidebar_current("docs-aws-datasource-ecs-container-definition") %>>
                            <a href="/docs/providers/aws/d/ecs_container_definition.html">aws_ecs_container_definition</a>
                        </li>
                        <li<%= sidebar_current("docs-aws-datasource-ecs-task-definition") %>>
                            <a href="/docs/providers/aws/d/ecs_task_definition.html">aws_ecs_task_definition</a>
                        </li>
                        <li<%= sidebar_current("docs-aws-datasource-ecs-service") %>>
                            <a href="/docs/providers/aws/d/ecs_service.html">aws_ecs_service</a>
                        </li>
                        <li<%= sidebar_current("docs-aws-datasource-efs-file-system") %>>
                            <a href="/docs/providers/aws/d/efs_file_system.html">aws_efs_file_system</a>
                        </li>
                        <li<%= sidebar_current("docs-aws-datasource-efs-mount-target") %>>
                            <a href="/docs/providers/aws/d/efs_mount_target.html">aws_efs_mount_target</a>
                        </li>
                        <li<%= sidebar_current("docs-aws-datasource-eip") %>>
                            <a href="/docs/providers/aws/d/eip.html">aws_eip</a>
                        </li>
                        <li<%= sidebar_current("docs-aws-datasource-eks-cluster") %>>
                            <a href="/docs/providers/aws/d/eks_cluster.html">aws_eks_cluster</a>
                        </li>
                        <li<%= sidebar_current("docs-aws-datasource-elastic-beanstalk-hosted-zone") %>>
                            <a href="/docs/providers/aws/d/elastic_beanstalk_hosted_zone.html">aws_elastic_beanstalk_hosted_zone</a>
                        </li>
                        <li<%= sidebar_current("docs-aws-datasource-elastic-beanstalk-solution-stack") %>>
                            <a href="/docs/providers/aws/d/elastic_beanstalk_solution_stack.html">aws_elastic_beanstalk_solution_stack</a>
                        </li>
                        <li<%= sidebar_current("docs-aws-datasource-elasticache-cluster") %>>
                            <a href="/docs/providers/aws/d/elasticache_cluster.html">aws_elasticache_cluster</a>
                        </li>
                        <li<%= sidebar_current("docs-aws-datasource-elasticache-replication-group") %>>
                            <a href="/docs/providers/aws/d/elasticache_replication_group.html">aws_elasticache_replication_group</a>
                        </li>
                        <li<%= sidebar_current("docs-aws-datasource-elb") %>>
                            <a href="/docs/providers/aws/d/elb.html">aws_elb</a>
                        </li>
                        <li<%= sidebar_current("docs-aws-datasource-elb-hosted-zone-id") %>>
                            <a href="/docs/providers/aws/d/elb_hosted_zone_id.html">aws_elb_hosted_zone_id</a>
                        </li>
                        <li<%= sidebar_current("docs-aws-datasource-elb-service-account") %>>
                            <a href="/docs/providers/aws/d/elb_service_account.html">aws_elb_service_account</a>
                        </li>
                        <li<%= sidebar_current("docs-aws-datasource-glue-script") %>>
                            <a href="/docs/providers/aws/d/glue_script.html">aws_glue_script</a>
                        </li>
                        <li<%= sidebar_current("docs-aws-datasource-iam-account-alias") %>>
                            <a href="/docs/providers/aws/d/iam_account_alias.html">aws_iam_account_alias</a>
                        </li>
                        <li<%= sidebar_current("docs-aws-datasource-iam-group") %>>
                            <a href="/docs/providers/aws/d/iam_group.html">aws_iam_group</a>
                        </li>
                        <li<%= sidebar_current("docs-aws-datasource-iam-instance-profile") %>>
                            <a href="/docs/providers/aws/d/iam_instance_profile.html">aws_iam_instance_profile</a>
                        </li>
                        <li<%= sidebar_current("docs-aws-datasource-iam-policy") %>>
                            <a href="/docs/providers/aws/d/iam_policy.html">aws_iam_policy</a>
                        </li>
                        <li<%= sidebar_current("docs-aws-datasource-iam-policy-document") %>>
                            <a href="/docs/providers/aws/d/iam_policy_document.html">aws_iam_policy_document</a>
                        </li>
                        <li<%= sidebar_current("docs-aws-datasource-iam-role") %>>
                            <a href="/docs/providers/aws/d/iam_role.html">aws_iam_role</a>
                        </li>
                        <li<%= sidebar_current("docs-aws-iam-server-certificate") %>>
                          <a href="/docs/providers/aws/d/iam_server_certificate.html">aws_iam_server_certificate</a>
                        </li>
                        <li<%= sidebar_current("docs-aws-datasource-iam-user") %>>
                            <a href="/docs/providers/aws/d/iam_user.html">aws_iam_user</a>
                        </li>
                        <li<%= sidebar_current("docs-aws-datasource-inspector-rules-packages") %>>
                          <a href="/docs/providers/aws/d/inspector_rules_packages.html">aws_inspector_rules_packages</a>
                        </li>
                        <li<%= sidebar_current("docs-aws-datasource-instance") %>>
                          <a href="/docs/providers/aws/d/instance.html">aws_instance</a>
                        </li>
                        <li<%= sidebar_current("docs-aws-datasource-instances") %>>
                          <a href="/docs/providers/aws/d/instances.html">aws_instances</a>
                        </li>
                        <li<%= sidebar_current("docs-aws-datasource-internet-gateway") %>>
                          <a href="/docs/providers/aws/d/internet_gateway.html">aws_internet_gateway</a>
                        </li>
                        <li<%= sidebar_current("docs-aws-datasource-iot-endpoint") %>>
                          <a href="/docs/providers/aws/d/iot_endpoint.html">aws_iot_endpoint</a>
                        </li>
                        <li<%= sidebar_current("docs-aws-datasource-ip_ranges") %>>
                            <a href="/docs/providers/aws/d/ip_ranges.html">aws_ip_ranges</a>
                        </li>
                        <li<%= sidebar_current("docs-aws-datasource-kinesis-stream") %>>
                            <a href="/docs/providers/aws/d/kinesis_stream.html">aws_kinesis_stream</a>
                        </li>
                        <li<%= sidebar_current("docs-aws-datasource-kms-alias") %>>
                            <a href="/docs/providers/aws/d/kms_alias.html">aws_kms_alias</a>
                        </li>
                        <li<%= sidebar_current("docs-aws-datasource-kms-key") %>>
                          <a href="/docs/providers/aws/d/kms_key.html">aws_kms_key</a>
                        </li>
                        <li<%= sidebar_current("docs-aws-datasource-kms-ciphertext") %>>
                            <a href="/docs/providers/aws/d/kms_ciphertext.html">aws_kms_ciphertext</a>
                        </li>
                        <li<%= sidebar_current("docs-aws-datasource-kms-secret-x") %>>
                            <a href="/docs/providers/aws/d/kms_secret.html">aws_kms_secret</a>
                        </li>
                        <li<%= sidebar_current("docs-aws-datasource-kms-secrets") %>>
                            <a href="/docs/providers/aws/d/kms_secrets.html">aws_kms_secrets</a>
                        </li>
                        <li<%= sidebar_current("docs-aws-datasource-lambda-invocation") %>>
                            <a href="/docs/providers/aws/d/lambda_invocation.html">aws_lambda_invocation</a>
                        </li>
                        <li<%= sidebar_current("docs-aws-datasource-nat-gateway") %>>
                           <a href="/docs/providers/aws/d/nat_gateway.html">aws_nat_gateway</a>
                        </li>
                        <li<%= sidebar_current("docs-aws-datasource-network-acls") %>>
                           <a href="/docs/providers/aws/d/network_acls.html">aws_network_acls</a>
                        </li>
                        <li<%= sidebar_current("docs-aws-datasource-network-interface-x") %>>
                            <a href="/docs/providers/aws/d/network_interface.html">aws_network_interface</a>
                        </li>
                         <li<%= sidebar_current("docs-aws-datasource-network-interfaces") %>>
                            <a href="/docs/providers/aws/d/network_interfaces.html">aws_network_interfaces</a>
                        </li>
                        <li<%= sidebar_current("docs-aws-datasource-lambda-function") %>>
                            <a href="/docs/providers/aws/d/lambda_function.html">aws_lambda_function</a>
                        </li>
                        <li<%= sidebar_current("docs-aws-datasource-launch-configuration") %>>
                            <a href="/docs/providers/aws/d/launch_configuration.html">aws_launch_configuration</a>
                        </li>


                        <li<%= sidebar_current("docs-aws-datasource-launch-template") %>>
                            <a href="/docs/providers/aws/d/launch_template.html">aws_launch_template</a>
                        </li>

                        <li<%= sidebar_current("docs-aws-datasource-lb-x") %>>
                            <a href="/docs/providers/aws/d/lb.html">aws_lb</a>
                        </li>
                        <li<%= sidebar_current("docs-aws-datasource-lb-listener") %>>
                            <a href="/docs/providers/aws/d/lb_listener.html">aws_lb_listener</a>
                        </li>
                        <li<%= sidebar_current("docs-aws-datasource-lb-target-group") %>>
                            <a href="/docs/providers/aws/d/lb_target_group.html">aws_lb_target_group</a>
                        </li>
                        <li<%= sidebar_current("docs-aws-datasource-mq-broker") %>>
                            <a href="/docs/providers/aws/d/mq_broker.html">aws_mq_broker</a>
                        </li>
                        <li<%= sidebar_current("docs-aws-datasource-partition") %>>
                            <a href="/docs/providers/aws/d/partition.html">aws_partition</a>
                        </li>
                        <li<%= sidebar_current("docs-aws-datasource-prefix-list") %>>
                            <a href="/docs/providers/aws/d/prefix_list.html">aws_prefix_list</a>
                        </li>
                        <li<%= sidebar_current("docs-aws-datasource-pricing-product") %>>
                            <a href="/docs/providers/aws/d/pricing_product.html">aws_pricing_product</a>
                        </li>
                        <li<%= sidebar_current("docs-aws-datasource-rds-cluster") %>>
                            <a href="/docs/providers/aws/d/rds_cluster.html">aws_rds_cluster</a>
                        </li>
                        <li<%= sidebar_current("docs-aws-datasource-redshift-cluster") %>>
                            <a href="/docs/providers/aws/d/redshift_cluster.html">aws_redshift_cluster</a>
                        </li>
                        <li<%= sidebar_current("docs-aws-datasource-redshift-service-account") %>>
                            <a href="/docs/providers/aws/d/redshift_service_account.html">aws_redshift_service_account</a>
                        </li>
                        <li<%= sidebar_current("docs-aws-datasource-region") %>>
                            <a href="/docs/providers/aws/d/region.html">aws_region</a>
                        </li>
                        <li<%= sidebar_current("docs-aws-datasource-route53-zone") %>>
                          <a href="/docs/providers/aws/d/route53_zone.html">aws_route53_zone</a>
                        </li>
                        <li<%= sidebar_current("docs-aws-datasource-route-table-x") %>>
                          <a href="/docs/providers/aws/d/route_table.html">aws_route_table</a>
                        </li>
                        <li<%= sidebar_current("docs-aws-datasource-route-tables") %>>
                          <a href="/docs/providers/aws/d/route_tables.html">aws_route_tables</a>
                        </li>
                        <li<%= sidebar_current("docs-aws-datasource-route") %>>
                          <a href="/docs/providers/aws/d/route.html">aws_route</a>
                        </li>
                        <li<%= sidebar_current("docs-aws-datasource-s3-bucket") %>>
                            <a href="/docs/providers/aws/d/s3_bucket.html">aws_s3_bucket</a>
                        </li>
                        <li<%= sidebar_current("docs-aws-datasource-s3-bucket-object") %>>
                            <a href="/docs/providers/aws/d/s3_bucket_object.html">aws_s3_bucket_object</a>
                        </li>
                        <li<%= sidebar_current("docs-aws-datasource-secretsmanager-secret") %>>
                         <a href="/docs/providers/aws/d/secretsmanager_secret.html">aws_secretsmanager_secret</a>
                        </li>
                        <li<%= sidebar_current("docs-aws-datasource-secretsmanager-secret-version") %>>
                         <a href="/docs/providers/aws/d/secretsmanager_secret_version.html">aws_secretsmanager_secret_version</a>
                        </li>
                        <li<%= sidebar_current("docs-aws-datasource-security-group-x") %>>
                         <a href="/docs/providers/aws/d/security_group.html">aws_security_group</a>
                        </li>
                        <li<%= sidebar_current("docs-aws-datasource-security-groups") %>>
                         <a href="/docs/providers/aws/d/security_groups.html">aws_security_groups</a>
                        </li>
                        <li<%= sidebar_current("docs-aws-datasource-sqs-queue") %>>
                         <a href="/docs/providers/aws/d/sqs_queue.html">aws_sqs_queue</a>
                        </li>
                        <li<%= sidebar_current("docs-aws-datasource-sns-topic") %>>
                         <a href="/docs/providers/aws/d/sns_topic.html">aws_sns_topic</a>
                        </li>
                        <li<%= sidebar_current("docs-aws-datasource-ssm-parameter") %>>
                         <a href="/docs/providers/aws/d/ssm_parameter.html">aws_ssm_parameter</a>
                        </li>
                        <li<%= sidebar_current("docs-aws-datasource-storagegateway-local-disk") %>>
                         <a href="/docs/providers/aws/d/storagegateway_local_disk.html">aws_storagegateway_local_disk</a>
                        </li>
                        <li<%= sidebar_current("docs-aws-datasource-subnet-x") %>>
                            <a href="/docs/providers/aws/d/subnet.html">aws_subnet</a>
                        </li>
                        <li<%= sidebar_current("docs-aws-datasource-subnet-ids") %>>
                            <a href="/docs/providers/aws/d/subnet_ids.html">aws_subnet_ids</a>
                        </li>
                        <li<%= sidebar_current("docs-aws-datasource-vpcs") %>>
                            <a href="/docs/providers/aws/d/vpcs.html">aws_vpcs</a>
                        </li>
                        <li<%= sidebar_current("docs-aws-datasource-vpc-x") %>>
                            <a href="/docs/providers/aws/d/vpc.html">aws_vpc</a>
                        </li>
                        <li<%= sidebar_current("docs-aws-datasource-vpc-dhcp-options") %>>
                            <a href="/docs/providers/aws/d/vpc_dhcp_options.html">aws_vpc_dhcp_options</a>
                        </li>
                        <li<%= sidebar_current("docs-aws-datasource-vpc-endpoint-x") %>>
                            <a href="/docs/providers/aws/d/vpc_endpoint.html">aws_vpc_endpoint</a>
                        </li>
                        <li<%= sidebar_current("docs-aws-datasource-vpc-endpoint-service") %>>
                            <a href="/docs/providers/aws/d/vpc_endpoint_service.html">aws_vpc_endpoint_service</a>
                        </li>
                        <li<%= sidebar_current("docs-aws-datasource-vpc-peering-connection") %>>
                            <a href="/docs/providers/aws/d/vpc_peering_connection.html">aws_vpc_peering_connection</a>
                        </li>
                        <li<%= sidebar_current("docs-aws-datasource-vpn-gateway") %>>
                            <a href="/docs/providers/aws/d/vpn_gateway.html">aws_vpn_gateway</a>
                        </li>
                        <li<%= sidebar_current("docs-aws-datasource-workspaces-bundle") %>>
                            <a href="/docs/providers/aws/d/workspaces_bundle.html">aws_workspaces_bundle</a>
                        </li>
                    </ul>
                </li>

                <li<%= sidebar_current("docs-aws-resource-acm") %>>
                  <a href="#">ACM Resources</a>
                  <ul class="nav nav-visible">
                    <li<%= sidebar_current("docs-aws-resource-acm-certificate") %>>
                      <a href="/docs/providers/aws/r/acm_certificate.html">aws_acm_certificate</a>
                    </li>
                    <li<%= sidebar_current("docs-aws-resource-acm-certificate-validation") %>>
                      <a href="/docs/providers/aws/r/acm_certificate_validation.html">aws_acm_certificate_validation</a>
                    </li>
                  </ul>
                </li>

                <li<%= sidebar_current("docs-aws-resource-acmpca") %>>
                  <a href="#">ACM PCA Resources</a>
                  <ul class="nav nav-visible">
                    <li<%= sidebar_current("docs-aws-resource-acmpca-certificate-authority") %>>
                      <a href="/docs/providers/aws/r/acmpca_certificate_authority.html">aws_acmpca_certificate_authority</a>
                    </li>
                  </ul>
                </li>

                <li<%= sidebar_current("docs-aws-resource-api-gateway") %>>
                    <a href="#">API Gateway Resources</a>
                    <ul class="nav nav-visible">
                        <li<%= sidebar_current("docs-aws-resource-api-gateway-account") %>>
                            <a href="/docs/providers/aws/r/api_gateway_account.html">aws_api_gateway_account</a>
                        </li>
                        <li<%= sidebar_current("docs-aws-resource-api-gateway-api-key") %>>
                            <a href="/docs/providers/aws/r/api_gateway_api_key.html">aws_api_gateway_api_key</a>
                        </li>
                        <li<%= sidebar_current("docs-aws-resource-api-gateway-authorizer") %>>
                            <a href="/docs/providers/aws/r/api_gateway_authorizer.html">aws_api_gateway_authorizer</a>
                        </li>
                        <li<%= sidebar_current("docs-aws-resource-api-gateway-base-path-mapping") %>>
                            <a href="/docs/providers/aws/r/api_gateway_base_path_mapping.html">aws_api_gateway_base_path_mapping</a>
                        </li>
                        <li<%= sidebar_current("docs-aws-resource-api-gateway-client-certificate") %>>
                            <a href="/docs/providers/aws/r/api_gateway_client_certificate.html">aws_api_gateway_client_certificate</a>
                        </li>
                        <li<%= sidebar_current("docs-aws-resource-api-gateway-deployment") %>>
                            <a href="/docs/providers/aws/r/api_gateway_deployment.html">aws_api_gateway_deployment</a>
                        </li>
                        <li<%= sidebar_current("docs-aws-resource-api-gateway-documentation-part") %>>
                            <a href="/docs/providers/aws/r/api_gateway_documentation_part.html">aws_api_gateway_documentation_part</a>
                        </li>
                        <li<%= sidebar_current("docs-aws-resource-api-gateway-documentation-version") %>>
                            <a href="/docs/providers/aws/r/api_gateway_documentation_version.html">aws_api_gateway_documentation_version</a>
                        </li>
                        <li<%= sidebar_current("docs-aws-resource-api-gateway-domain-name") %>>
                            <a href="/docs/providers/aws/r/api_gateway_domain_name.html">aws_api_gateway_domain_name</a>
                        </li>
                        <li<%= sidebar_current("docs-aws-resource-api-gateway-gateway-response") %>>
                            <a href="/docs/providers/aws/r/api_gateway_gateway_response.html">aws_api_gateway_gateway_response</a>
                        </li>
                        <li<%= sidebar_current("docs-aws-resource-api-gateway-integration") %>>
                            <a href="/docs/providers/aws/r/api_gateway_integration.html">aws_api_gateway_integration</a>
                        </li>
                        <li<%= sidebar_current("docs-aws-resource-api-gateway-integration-response") %>>
                            <a href="/docs/providers/aws/r/api_gateway_integration_response.html">aws_api_gateway_integration_response</a>
                        </li>
                        <li<%= sidebar_current("docs-aws-resource-api-gateway-method") %>>
                            <a href="/docs/providers/aws/r/api_gateway_method.html">aws_api_gateway_method</a>
                        </li>
                        <li<%= sidebar_current("docs-aws-resource-api-gateway-method-response") %>>
                            <a href="/docs/providers/aws/r/api_gateway_method_response.html">aws_api_gateway_method_response</a>
                        </li>
                        <li<%= sidebar_current("docs-aws-resource-api-gateway-method-settings") %>>
                            <a href="/docs/providers/aws/r/api_gateway_method_settings.html">aws_api_gateway_method_settings</a>
                        </li>
                        <li<%= sidebar_current("docs-aws-resource-api-gateway-model") %>>
                            <a href="/docs/providers/aws/r/api_gateway_model.html">aws_api_gateway_model</a>
                        </li>
                        <li<%= sidebar_current("docs-aws-resource-api-gateway-request-validator") %>>
                            <a href="/docs/providers/aws/r/api_gateway_request_validator.html">aws_api_gateway_request_validator</a>
                        </li>
                        <li<%= sidebar_current("docs-aws-resource-api-gateway-resource") %>>
                            <a href="/docs/providers/aws/r/api_gateway_resource.html">aws_api_gateway_resource</a>
                        </li>
                        <li<%= sidebar_current("docs-aws-resource-api-gateway-rest-api") %>>
                            <a href="/docs/providers/aws/r/api_gateway_rest_api.html">aws_api_gateway_rest_api</a>
                        </li>
                        <li<%= sidebar_current("docs-aws-resource-api-gateway-stage") %>>
                            <a href="/docs/providers/aws/r/api_gateway_stage.html">aws_api_gateway_stage</a>
                        </li>
                        <li<%= sidebar_current("docs-aws-resource-api-gateway-usage-plan") %>>
                            <a href="/docs/providers/aws/r/api_gateway_usage_plan.html">aws_api_gateway_usage_plan</a>
                        </li>
                        <li<%= sidebar_current("docs-aws-resource-api-gateway-usage-plan-key") %>>
                            <a href="/docs/providers/aws/r/api_gateway_usage_plan_key.html">aws_api_gateway_usage_plan_key</a>
                        </li>
                        <li<%= sidebar_current("docs-aws-resource-api-gateway-vpc-link") %>>
                            <a href="/docs/providers/aws/r/api_gateway_vpc_link.html">aws_api_gateway_vpc_link</a>
                        </li>
                    </ul>
                </li>

                <li<%= sidebar_current("docs-aws-resource-appautoscaling") %>>
                    <a href="#">App Autoscaling Resources</a>
                    <ul class="nav nav-visible">
                      <li<%= sidebar_current("docs-aws-resource-appautoscaling-policy") %>>
                        <a href="/docs/providers/aws/r/appautoscaling_policy.html">aws_appautoscaling_policy</a>
                      </li>
                      <li<%= sidebar_current("docs-aws-resource-appautoscaling-scheduled-action") %>>
                        <a href="/docs/providers/aws/r/appautoscaling_scheduled_action.html">aws_appautoscaling_scheduled_action</a>
                      </li>
                      <li<%= sidebar_current("docs-aws-resource-appautoscaling-target") %>>
                        <a href="/docs/providers/aws/r/appautoscaling_target.html">aws_appautoscaling_target</a>
                      </li>
                    </ul>
                </li>

                <li<%= sidebar_current("docs-aws-resource-appsync") %>>
                    <a href="#">AppSync Resources</a>
                    <ul class="nav nav-visible">
                        <li<%= sidebar_current("docs-aws-resource-appsync-datasource") %>>
                            <a href="/docs/providers/aws/r/appsync_datasource.html">aws_appsync_datasource</a>
                        </li>
                        <li<%= sidebar_current("docs-aws-resource-appsync-graphql-api") %>>
                            <a href="/docs/providers/aws/r/appsync_graphql_api.html">aws_appsync_graphql_api</a>
                        </li>
                        <li<%= sidebar_current("docs-aws-resource-appsync-api-key") %>>
                            <a href="/docs/providers/aws/r/appsync_api_key.html">aws_appsync_api_key</a>
                        </li>
                    </ul>
                </li>

                <li<%= sidebar_current("docs-aws-resource-athena") %>>
                    <a href="#">Athena Resources</a>
                    <ul class="nav nav-visible">
                        <li<%= sidebar_current("docs-aws-resource-athena-database") %>>
                            <a href="/docs/providers/aws/r/athena_database.html">aws_athena_database</a>
                        </li>
                        <li<%= sidebar_current("docs-aws-resource-athena-named-query") %>>
                          <a href="/docs/providers/aws/r/athena_named_query.html">aws_athena_named_query</a>
                        </li>
                    </ul>
                </li>

                <li<%= sidebar_current("docs-aws-resource-batch") %>>
                    <a href="#">Batch Resources</a>
                    <ul class="nav nav-visible">
                        <li<%= sidebar_current("docs-aws-resource-batch-compute-environment") %>>
                            <a href="/docs/providers/aws/r/batch_compute_environment.html">aws_batch_compute_environment</a>
                        </li>
                        <li<%= sidebar_current("docs-aws-resource-batch-job-definition") %>>
                            <a href="/docs/providers/aws/r/batch_job_definition.html">aws_batch_job_definition</a>
                        </li>
                        <li<%= sidebar_current("docs-aws-resource-batch-job-queue") %>>
                            <a href="/docs/providers/aws/r/batch_job_queue.html">aws_batch_job_queue</a>
                        </li>
                    </ul>
                </li>

                <li<%= sidebar_current("docs-aws-resource-cloud9") %>>
                    <a href="#">Cloud9 Resources</a>
                    <ul class="nav nav-visible">
                        <li<%= sidebar_current("docs-aws-resource-cloud9-environment-ec2") %>>
                            <a href="/docs/providers/aws/r/cloud9_environment_ec2.html">aws_cloud9_environment_ec2</a>
                        </li>
                    </ul>
                </li>

                <li<%= sidebar_current("docs-aws-resource-budgets-budget") %>>
                    <a href="#">Budget Resources</a>
                    <ul class="nav nav-visible">
                        <li<%= sidebar_current("docs-aws-resource-budgets-budget") %>>
                            <a href="/docs/providers/aws/r/budgets_budget.html">aws_budgets_budget</a>
                        </li>
                    </ul>
                </li>

                <li<%= sidebar_current("docs-aws-resource-cloudformation") %>>
                    <a href="#">CloudFormation Resources</a>
                    <ul class="nav nav-visible">
                        <li<%= sidebar_current("docs-aws-resource-cloudformation-stack") %>>
                            <a href="/docs/providers/aws/r/cloudformation_stack.html">aws_cloudformation_stack</a>
                        </li>
                    </ul>
                </li>

                <li<%= sidebar_current("docs-aws-resource-cloudfront") %>>
                    <a href="#">CloudFront Resources</a>
                    <ul class="nav nav-visible">
                        <li<%= sidebar_current("docs-aws-resource-cloudfront-distribution") %>>
                            <a href="/docs/providers/aws/r/cloudfront_distribution.html">aws_cloudfront_distribution</a>
                        </li>
                        <li<%= sidebar_current("docs-aws-resource-cloudfront-origin-access-identity") %>>
                            <a href="/docs/providers/aws/r/cloudfront_origin_access_identity.html">aws_cloudfront_origin_access_identity</a>
                        </li>
                        <li<%= sidebar_current("docs-aws-resource-cloudfront-public-key") %>>
                            <a href="/docs/providers/aws/r/cloudfront_public_key.html">aws_cloudfront_public_key</a>
                        </li>
                    </ul>
                </li>

                <li<%= sidebar_current("docs-aws-resource-cloudtrail") %>>
                    <a href="#">CloudTrail Resources</a>
                    <ul class="nav nav-visible">
                        <li<%= sidebar_current("docs-aws-resource-cloudtrail") %>>
                            <a href="/docs/providers/aws/r/cloudtrail.html">aws_cloudtrail</a>
                        </li>
                    </ul>
                </li>

                <li<%= sidebar_current("docs-aws-resource-cloudwatch") %>>
                    <a href="#">CloudWatch Resources</a>
                    <ul class="nav nav-visible">
                        <li<%= sidebar_current("docs-aws-resource-cloudwatch-dashboard") %>>
                            <a href="/docs/providers/aws/r/cloudwatch_dashboard.html">aws_cloudwatch_dashboard</a>
                        </li>

                        <li<%= sidebar_current("docs-aws-resource-cloudwatch-event-permission") %>>
                            <a href="/docs/providers/aws/r/cloudwatch_event_permission.html">aws_cloudwatch_event_permission</a>
                        </li>

                        <li<%= sidebar_current("docs-aws-resource-cloudwatch-event-rule") %>>
                            <a href="/docs/providers/aws/r/cloudwatch_event_rule.html">aws_cloudwatch_event_rule</a>
                        </li>

                        <li<%= sidebar_current("docs-aws-resource-cloudwatch-event-target") %>>
                            <a href="/docs/providers/aws/r/cloudwatch_event_target.html">aws_cloudwatch_event_target</a>
                        </li>

                        <li<%= sidebar_current("docs-aws-resource-cloudwatch-log-destination") %>>
                            <a href="/docs/providers/aws/r/cloudwatch_log_destination.html">aws_cloudwatch_log_destination</a>
                        </li>

                        <li<%= sidebar_current("docs-aws-resource-cloudwatch-log-destination-policy") %>>
                            <a href="/docs/providers/aws/r/cloudwatch_log_destination_policy.html">aws_cloudwatch_log_destination_policy</a>
                        </li>

                        <li<%= sidebar_current("docs-aws-resource-cloudwatch-log-group") %>>
                            <a href="/docs/providers/aws/r/cloudwatch_log_group.html">aws_cloudwatch_log_group</a>
                        </li>

                        <li<%= sidebar_current("docs-aws-resource-cloudwatch-log-metric-filter") %>>
                            <a href="/docs/providers/aws/r/cloudwatch_log_metric_filter.html">aws_cloudwatch_log_metric_filter</a>
                        </li>

                        <li<%= sidebar_current("docs-aws-resource-cloudwatch-log-resource-policy") %>>
                            <a href="/docs/providers/aws/r/cloudwatch_log_resource_policy.html">aws_cloudwatch_log_resource_policy</a>
                        </li>

                        <li<%= sidebar_current("docs-aws-resource-cloudwatch-log-stream") %>>
                            <a href="/docs/providers/aws/r/cloudwatch_log_stream.html">aws_cloudwatch_log_stream</a>
                        </li>

                        <li<%= sidebar_current("docs-aws-resource-cloudwatch-log-subscription-filter") %>>
                            <a href="/docs/providers/aws/r/cloudwatch_log_subscription_filter.html">aws_cloudwatch_log_subscription_filter</a>
                        </li>

                        <li<%= sidebar_current("docs-aws-resource-cloudwatch-metric-alarm") %>>
                            <a href="/docs/providers/aws/r/cloudwatch_metric_alarm.html">aws_cloudwatch_metric_alarm</a>
                        </li>

                    </ul>
                </li>


                <li<%= sidebar_current("docs-aws-resource-codebuild") %>>
                    <a href="#">CodeBuild Resources</a>
                    <ul class="nav nav-visible">

                        <li<%= sidebar_current("docs-aws-resource-codebuild-project") %>>
                            <a href="/docs/providers/aws/r/codebuild_project.html">aws_codebuild_project</a>
                        </li>

                        <li<%= sidebar_current("docs-aws-resource-codebuild-webhook") %>>
                            <a href="/docs/providers/aws/r/codebuild_webhook.html">aws_codebuild_webhook</a>
                        </li>

                    </ul>
                </li>


                <li<%= sidebar_current("docs-aws-resource-codecommit") %>>
                    <a href="#">CodeCommit Resources</a>
                    <ul class="nav nav-visible">

                        <li<%= sidebar_current("docs-aws-resource-codecommit-repository") %>>
                            <a href="/docs/providers/aws/r/codecommit_repository.html">aws_codecommit_repository</a>
                        </li>

                        <li<%= sidebar_current("docs-aws-resource-codecommit-trigger") %>>
                            <a href="/docs/providers/aws/r/codecommit_trigger.html">aws_codecommit_trigger</a>
                        </li>
                    </ul>
                </li>

                <li<%= sidebar_current("docs-aws-resource-codedeploy") %>>
                    <a href="#">CodeDeploy Resources</a>
                    <ul class="nav nav-visible">

                        <li<%= sidebar_current("docs-aws-resource-codedeploy-app") %>>
                            <a href="/docs/providers/aws/r/codedeploy_app.html">aws_codedeploy_app</a>
                        </li>

                        <li<%= sidebar_current("docs-aws-resource-codedeploy-deployment-config") %>>
                            <a href="/docs/providers/aws/r/codedeploy_deployment_config.html">aws_codedeploy_deployment_config</a>
                        </li>

                        <li<%= sidebar_current("docs-aws-resource-codedeploy-deployment-group") %>>
                            <a href="/docs/providers/aws/r/codedeploy_deployment_group.html">aws_codedeploy_deployment_group</a>
                        </li>

                    </ul>
                </li>

                <li<%= sidebar_current("docs-aws-resource-codepipeline") %>>
                    <a href="#">CodePipeline Resources</a>
                    <ul class="nav nav-visible">

                        <li<%= sidebar_current("docs-aws-resource-codepipeline") %>>
                            <a href="/docs/providers/aws/r/codepipeline.html">aws_codepipeline</a>
                        </li>

                    </ul>
                </li>

                <li<%= sidebar_current("docs-aws-resource-cognito") %>>
                    <a href="#">Cognito Resources</a>
                    <ul class="nav nav-visible">
                        <li<%= sidebar_current("docs-aws-resource-cognito-identity-pool") %>>
                            <a href="/docs/providers/aws/r/cognito_identity_pool.html">aws_cognito_identity_pool</a>
                        </li>
                        <li<%= sidebar_current("docs-aws-resource-cognito-identity-pool-roles-attachment") %>>
                            <a href="/docs/providers/aws/r/cognito_identity_pool_roles_attachment.html">aws_cognito_identity_pool_roles_attachment</a>
                        </li>
                        <li<%= sidebar_current("docs-aws-resource-cognito-identity-provider") %>>
                            <a href="/docs/providers/aws/r/cognito_identity_provider.html">aws_cognito_identity_provider</a>
                        </li>
                        <li<%= sidebar_current("docs-aws-resource-cognito-resource-server") %>>
                            <a href="/docs/providers/aws/r/cognito_resource_server.html">aws_cognito_resource_server</a>
                        </li>
                        <li<%= sidebar_current("docs-aws-resource-cognito-user-group") %>>
                            <a href="/docs/providers/aws/r/cognito_user_group.html">aws_cognito_user_group</a>
                        </li>
                        <li<%= sidebar_current("docs-aws-resource-cognito-user-pool") %>>
                            <a href="/docs/providers/aws/r/cognito_user_pool.html">aws_cognito_user_pool</a>
                        </li>
                        <li<%= sidebar_current("docs-aws-resource-cognito-user-pool-client") %>>
                            <a href="/docs/providers/aws/r/cognito_user_pool_client.html">aws_cognito_user_pool_client</a>
                        </li>
                        <li<%= sidebar_current("docs-aws-resource-cognito-user-pool-domain") %>>
                            <a href="/docs/providers/aws/r/cognito_user_pool_domain.html">aws_cognito_user_pool_domain</a>
                        </li>
                    </ul>
                </li>

                <li<%= sidebar_current("docs-aws-resource-config") %>>
                    <a href="#">Config Resources</a>
                    <ul class="nav nav-visible">
                        <li<%= sidebar_current("docs-aws-resource-config-aggregate-authorization") %>>
                            <a href="/docs/providers/aws/r/config_aggregate_authorization.html">aws_config_aggregate_authorization</a>
                        </li>

                        <li<%= sidebar_current("docs-aws-resource-config-configuration-aggregator") %>>
                            <a href="/docs/providers/aws/r/config_configuration_aggregator.html">aws_config_configuration_aggregator</a>
                        </li>

                        <li<%= sidebar_current("docs-aws-resource-config-config-rule") %>>
                            <a href="/docs/providers/aws/r/config_config_rule.html">aws_config_config_rule</a>
                        </li>

                        <li<%= sidebar_current("docs-aws-resource-config-configuration-recorder") %>>
                            <a href="/docs/providers/aws/r/config_configuration_recorder.html">aws_config_configuration_recorder</a>
                        </li>

                        <li<%= sidebar_current("docs-aws-resource-config-configuration-recorder-status") %>>
                            <a href="/docs/providers/aws/r/config_configuration_recorder_status.html">aws_config_configuration_recorder_status</a>
                        </li>

                        <li<%= sidebar_current("docs-aws-resource-config-delivery-channel") %>>
                            <a href="/docs/providers/aws/r/config_delivery_channel.html">aws_config_delivery_channel</a>
                        </li>

                    </ul>
                </li>

                <li<%= sidebar_current("docs-aws-resource-dms") %>>
                    <a href="#">Database Migration Service</a>
                    <ul class="nav nav-visible">

                        <li<%= sidebar_current("docs-aws-resource-dms-certificate") %>>
                            <a href="/docs/providers/aws/r/dms_certificate.html">aws_dms_certificate</a>
                        </li>

                        <li<%= sidebar_current("docs-aws-resource-dms-endpoint") %>>
                            <a href="/docs/providers/aws/r/dms_endpoint.html">aws_dms_endpoint</a>
                        </li>

                        <li<%= sidebar_current("docs-aws-resource-dms-replication-instance") %>>
                            <a href="/docs/providers/aws/r/dms_replication_instance.html">aws_dms_replication_instance</a>
                        </li>

                        <li<%= sidebar_current("docs-aws-resource-dms-replication-subnet-group") %>>
                            <a href="/docs/providers/aws/r/dms_replication_subnet_group.html">aws_dms_replication_subnet_group</a>
                        </li>

                        <li<%= sidebar_current("docs-aws-resource-dms-replication-task") %>>
                            <a href="/docs/providers/aws/r/dms_replication_task.html">aws_dms_replication_task</a>
                        </li>

                    </ul>
                </li>

                <li<%= sidebar_current("docs-aws-resource-devicefarm") %>>
                    <a href="#">Device Farm Resources</a>
                    <ul class="nav nav-visible">
                        <li<%= sidebar_current("docs-aws-resource-devicefarm-project") %>>
                            <a href="/docs/providers/aws/r/devicefarm_project.html">aws_devicefarm_project</a>
                        </li>
                    </ul>
                </li>

                <li<%= sidebar_current("docs-aws-resource-directory-service") %>>
                    <a href="#">Directory Service Resources</a>
                    <ul class="nav nav-visible">

                        <li<%= sidebar_current("docs-aws-resource-directory-service-directory") %>>
                            <a href="/docs/providers/aws/r/directory_service_directory.html">aws_directory_service_directory</a>
                        </li>

                        <li<%= sidebar_current("docs-aws-resource-directory-service-conditional-forwarder") %>>
                            <a href="/docs/providers/aws/r/directory_service_conditional_forwarder.html">aws_directory_service_conditional_forwarder</a>
                        </li>

                    </ul>
                </li>

                <li<%= sidebar_current("docs-aws-resource-dx") %>>
                    <a href="#">Direct Connect Resources</a>
                    <ul class="nav nav-visible">
                        <li<%= sidebar_current("docs-aws-resource-dx-bgp-peer") %>>
                            <a href="/docs/providers/aws/r/dx_bgp_peer.html">aws_dx_bgp_peer</a>
                        </li>
                        <li<%= sidebar_current("docs-aws-resource-dx-connection") %>>
                            <a href="/docs/providers/aws/r/dx_connection.html">aws_dx_connection</a>
                        </li>
                        <li<%= sidebar_current("docs-aws-resource-dx-connection-association") %>>
                            <a href="/docs/providers/aws/r/dx_connection_association.html">aws_dx_connection_association</a>
                        </li>
                        <li<%= sidebar_current("docs-aws-resource-dx-gateway") %>>
                            <a href="/docs/providers/aws/r/dx_gateway.html">aws_dx_gateway</a>
                        </li>
                        <li<%= sidebar_current("docs-aws-resource-dx-gateway-association") %>>
                            <a href="/docs/providers/aws/r/dx_gateway_association.html">aws_dx_gateway_association</a>
                        </li>
                        <li<%= sidebar_current("docs-aws-resource-dx-hosted-private-virtual-interface") %>>
                            <a href="/docs/providers/aws/r/dx_hosted_private_virtual_interface.html">aws_dx_hosted_private_virtual_interface</a>
                        </li>
                        <li<%= sidebar_current("docs-aws-resource-dx-hosted-private-virtual-interface-accepter") %>>
                            <a href="/docs/providers/aws/r/dx_hosted_private_virtual_interface_accepter.html">aws_dx_hosted_private_virtual_interface_accepter</a>
                        </li>
                        <li<%= sidebar_current("docs-aws-resource-dx-hosted-public-virtual-interface") %>>
                            <a href="/docs/providers/aws/r/dx_hosted_public_virtual_interface.html">aws_dx_hosted_public_virtual_interface</a>
                        </li>
                        <li<%= sidebar_current("docs-aws-resource-dx-hosted-public-virtual-interface-accepter") %>>
                            <a href="/docs/providers/aws/r/dx_hosted_public_virtual_interface_accepter.html">aws_dx_hosted_public_virtual_interface_accepter</a>
                        </li>
                        <li<%= sidebar_current("docs-aws-resource-dx-lag") %>>
                            <a href="/docs/providers/aws/r/dx_lag.html">aws_dx_lag</a>
                        </li>
                        <li<%= sidebar_current("docs-aws-resource-dx-private-virtual-interface") %>>
                            <a href="/docs/providers/aws/r/dx_private_virtual_interface.html">aws_dx_private_virtual_interface</a>
                        </li>
                        <li<%= sidebar_current("docs-aws-resource-dx-public-virtual-interface") %>>
                            <a href="/docs/providers/aws/r/dx_public_virtual_interface.html">aws_dx_public_virtual_interface</a>
                        </li>
                    </ul>
                </li>

                <li<%= sidebar_current("docs-aws-resource-dynamodb") %>>
                    <a href="#">DynamoDB Resources</a>
                    <ul class="nav nav-visible">

                        <li<%= sidebar_current("docs-aws-resource-dynamodb-global-table") %>>
                            <a href="/docs/providers/aws/r/dynamodb_global_table.html">aws_dynamodb_global_table</a>
                        </li>

                        <li<%= sidebar_current("docs-aws-resource-dynamodb-table") %>>
                            <a href="/docs/providers/aws/r/dynamodb_table.html">aws_dynamodb_table</a>
                        </li>

                        <li<%= sidebar_current("docs-aws-resource-dynamodb-table-item") %>>
                            <a href="/docs/providers/aws/r/dynamodb_table_item.html">aws_dynamodb_table_item</a>
                        </li>

                    </ul>
                </li>


                <li<%= sidebar_current("docs-aws-resource-dax") %>>
                    <a href="#">DynamoDB Accelerator Resources</a>
                    <ul class="nav nav-visible">

                        <li<%= sidebar_current("docs-aws-resource-dax-cluster") %>>
                            <a href="/docs/providers/aws/r/dax_cluster.html">aws_dax_cluster</a>
                        </li>

                        <li<%= sidebar_current("docs-aws-resource-dax-parameter-group") %>>
                            <a href="/docs/providers/aws/r/dax_parameter_group.html">aws_dax_parameter_group</a>
                        </li>

                        <li<%= sidebar_current("docs-aws-resource-dax-subnet-group") %>>
                            <a href="/docs/providers/aws/r/dax_subnet_group.html">aws_dax_subnet_group</a>
                        </li>

                    </ul>
                </li>


                <li<%= sidebar_current("docs-aws-resource-(ami|app|autoscaling|ebs|elb|elbv2|eip|instance|launch|lb|proxy|snapshot|spot|volume|placement|key-pair|elb_attachment|load-balancer)") %>>
                    <a href="#">EC2 Resources</a>
                    <ul class="nav nav-visible">

                        <li<%= sidebar_current("docs-aws-resource-elbv2") %>>
                            <a href="/docs/providers/aws/r/lb.html">aws_alb</a>
                        </li>

                        <li<%= sidebar_current("docs-aws-resource-elbv2-listener") %>>
                            <a href="/docs/providers/aws/r/lb_listener.html">aws_alb_listener</a>
                        </li>

                        <li<%= sidebar_current("docs-aws-resource-elbv2-listener-certificate") %>>
                          <a href="/docs/providers/aws/r/lb_listener_certificate.html">aws_alb_listener_certificate</a>
                        </li>

                        <li<%= sidebar_current("docs-aws-resource-elbv2-listener-rule") %>>
                          <a href="/docs/providers/aws/r/lb_listener_rule.html">aws_alb_listener_rule</a>
                        </li>

                        <li<%= sidebar_current("docs-aws-resource-elbv2-target-group") %>>
                            <a href="/docs/providers/aws/r/lb_target_group.html">aws_alb_target_group</a>
                        </li>

                        <li<%= sidebar_current("docs-aws-resource-elbv2-target-group-attachment") %>>
                          <a href="/docs/providers/aws/r/lb_target_group_attachment.html">aws_alb_target_group_attachment</a>
                        </li>

                        <li<%= sidebar_current("docs-aws-resource-ami") %>>
                            <a href="/docs/providers/aws/r/ami.html">aws_ami</a>
                        </li>

                        <li<%= sidebar_current("docs-aws-resource-ami-copy") %>>
                            <a href="/docs/providers/aws/r/ami_copy.html">aws_ami_copy</a>
                        </li>

                        <li<%= sidebar_current("docs-aws-resource-ami-from-instance") %>>
                            <a href="/docs/providers/aws/r/ami_from_instance.html">aws_ami_from_instance</a>
                        </li>

                        <li<%= sidebar_current("docs-aws-resource-ami-launch-permission") %>>
                            <a href="/docs/providers/aws/r/ami_launch_permission.html">aws_ami_launch_permission</a>
                        </li>

                        <li<%= sidebar_current("docs-aws-resource-app-cookie-stickiness-policy") %>>
                            <a href="/docs/providers/aws/r/app_cookie_stickiness_policy.html">aws_app_cookie_stickiness_policy</a>
                        </li>

                        <li<%= sidebar_current("docs-aws-resource-autoscaling-attachment") %>>
                          <a href="/docs/providers/aws/r/autoscaling_attachment.html">aws_autoscaling_attachment</a>
                        </li>

                        <li<%= sidebar_current("docs-aws-resource-autoscaling-group") %>>
                            <a href="/docs/providers/aws/r/autoscaling_group.html">aws_autoscaling_group</a>
                        </li>

                        <li<%= sidebar_current("docs-aws-resource-autoscaling-lifecycle-hook") %>>
                            <a href="/docs/providers/aws/r/autoscaling_lifecycle_hooks.html">aws_autoscaling_lifecycle_hook</a>
                        </li>

                        <li<%= sidebar_current("docs-aws-resource-autoscaling-notification") %>>
                            <a href="/docs/providers/aws/r/autoscaling_notification.html">aws_autoscaling_notification</a>
                        </li>

                        <li<%= sidebar_current("docs-aws-resource-autoscaling-policy") %>>
                            <a href="/docs/providers/aws/r/autoscaling_policy.html">aws_autoscaling_policy</a>
                        </li>

                        <li<%= sidebar_current("docs-aws-resource-autoscaling-schedule") %>>
                          <a href="/docs/providers/aws/r/autoscaling_schedule.html">aws_autoscaling_schedule</a>
                        </li>

                        <li<%= sidebar_current("docs-aws-resource-snapshot-create-volume-permission") %>>
                          <a href="/docs/providers/aws/r/snapshot_create_volume_permission.html">aws_snapshot_create_volume_permission</a>
                        </li>

                        <li<%= sidebar_current("docs-aws-resource-ebs-snapshot") %>>
                          <a href="/docs/providers/aws/r/ebs_snapshot.html">aws_ebs_snapshot</a>
                        </li>

                        <li<%= sidebar_current("docs-aws-resource-ebs-snapshot-copy") %>>
                          <a href="/docs/providers/aws/r/ebs_snapshot_copy.html">aws_ebs_snapshot_copy</a>
                        </li>

                        <li<%= sidebar_current("docs-aws-resource-ebs-volume") %>>
                            <a href="/docs/providers/aws/r/ebs_volume.html">aws_ebs_volume</a>
                        </li>

                        <li<%= sidebar_current("docs-aws-resource-ec2-fleet") %>>
                            <a href="/docs/providers/aws/r/ec2_fleet.html">aws_ec2_fleet</a>
                        </li>

                        <li<%= sidebar_current("docs-aws-resource-eip") %>>
                            <a href="/docs/providers/aws/r/eip.html">aws_eip</a>
                        </li>

                        <li<%= sidebar_current("docs-aws-resource-eip-association") %>>
                          <a href="/docs/providers/aws/r/eip_association.html">aws_eip_association</a>
                        </li>

                        <li<%= sidebar_current("docs-aws-resource-elb") %>>
                            <a href="/docs/providers/aws/r/elb.html">aws_elb</a>
                        </li>

                        <li<%= sidebar_current("docs-aws-resource-elb-attachment") %>>
                            <a href="/docs/providers/aws/r/elb_attachment.html">aws_elb_attachment</a>
                        </li>

                        <li<%= sidebar_current("docs-aws-resource-instance") %>>
                            <a href="/docs/providers/aws/r/instance.html">aws_instance</a>
                        </li>

                        <li<%= sidebar_current("docs-aws-resource-key-pair") %>>
                            <a href="/docs/providers/aws/r/key_pair.html">aws_key_pair</a>
                        </li>

                        <li<%= sidebar_current("docs-aws-resource-launch-configuration") %>>
                            <a href="/docs/providers/aws/r/launch_configuration.html">aws_launch_configuration</a>
                        </li>

                        <li<%= sidebar_current("docs-aws-resource-launch-template") %>>
                            <a href="/docs/providers/aws/r/launch_template.html">aws_launch_template</a>
                        </li>

                        <li<%= sidebar_current("docs-aws-resource-lb-cookie-stickiness-policy") %>>
                            <a href="/docs/providers/aws/r/lb_cookie_stickiness_policy.html">aws_lb_cookie_stickiness_policy</a>
                        </li>

                        <li<%= sidebar_current("docs-aws-resource-lb-ssl-negotiation-policy") %>>
                            <a href="/docs/providers/aws/r/lb_ssl_negotiation_policy.html">aws_lb_ssl_negotiation_policy</a>
                        </li>

                        <li<%= sidebar_current("docs-aws-resource-load-balancer-backend-server-policy") %>>
                            <a href="/docs/providers/aws/r/load_balancer_backend_server_policy.html">aws_load_balancer_backend_server_policy</a>
                        </li>

                        <li<%= sidebar_current("docs-aws-resource-load-balancer-listener-policy") %>>
                            <a href="/docs/providers/aws/r/load_balancer_listener_policy.html">aws_load_balancer_listener_policy</a>
                        </li>

                        <li<%= sidebar_current("docs-aws-resource-load-balancer-policy") %>>
                            <a href="/docs/providers/aws/r/load_balancer_policy.html">aws_load_balancer_policy</a>
                        </li>

                        <li<%= sidebar_current("docs-aws-resource-placement-group") %>>
                            <a href="/docs/providers/aws/r/placement_group.html">aws_placement_group</a>
                        </li>
                        <li<%= sidebar_current("docs-aws-resource-proxy-protocol-policy") %>>
                            <a href="/docs/providers/aws/r/proxy_protocol_policy.html">aws_proxy_protocol_policy</a>
                        </li>

                        <li<%= sidebar_current("docs-aws-resource-spot-datafeed-subscription") %>>
                            <a href="/docs/providers/aws/r/spot_datafeed_subscription.html">aws_spot_datafeed_subscription</a>
                        </li>

                        <li<%= sidebar_current("docs-aws-resource-spot-fleet-request") %>>
                            <a href="/docs/providers/aws/r/spot_fleet_request.html">aws_spot_fleet_request</a>
                        </li>

                        <li<%= sidebar_current("docs-aws-resource-spot-instance-request") %>>
                            <a href="/docs/providers/aws/r/spot_instance_request.html">aws_spot_instance_request</a>
                        </li>

                        <li<%= sidebar_current("docs-aws-resource-volume-attachment") %>>
                            <a href="/docs/providers/aws/r/volume_attachment.html">aws_volume_attachment</a>
                        </li>
                    </ul>
                </li>

                <li<%= sidebar_current("docs-aws-resource-elbv2") %>>
                    <a href="#">Load Balancing Resources</a>
                    <ul class="nav nav-visible">
                        <li<%= sidebar_current("docs-aws-resource-elbv2") %>>
                            <a href="/docs/providers/aws/r/lb.html">aws_lb</a>
                        </li>

                        <li<%= sidebar_current("docs-aws-resource-elbv2-listener") %>>
                            <a href="/docs/providers/aws/r/lb_listener.html">aws_lb_listener</a>
                        </li>

                        <li<%= sidebar_current("docs-aws-resource-elbv2-listener-certificate") %>>
                          <a href="/docs/providers/aws/r/lb_listener_certificate.html">aws_lb_listener_certificate</a>
                        </li>

                        <li<%= sidebar_current("docs-aws-resource-elbv2-listener-rule") %>>
                          <a href="/docs/providers/aws/r/lb_listener_rule.html">aws_lb_listener_rule</a>
                        </li>

                        <li<%= sidebar_current("docs-aws-resource-elbv2-target-group") %>>
                            <a href="/docs/providers/aws/r/lb_target_group.html">aws_lb_target_group</a>
                        </li>

                        <li<%= sidebar_current("docs-aws-resource-elbv2-target-group-attachment") %>>
                          <a href="/docs/providers/aws/r/lb_target_group_attachment.html">aws_lb_target_group_attachment</a>
                        </li>
                    </ul>
                </li>


                <li<%= sidebar_current("docs-aws-resource-(ecs|ecr)") %>>
                    <a href="#">ECS Resources</a>
                    <ul class="nav nav-visible">

                        <li<%= sidebar_current("docs-aws-resource-ecr-lifecycle-policy") %>>
                            <a href="/docs/providers/aws/r/ecr_lifecycle_policy.html">aws_ecr_lifecycle_policy</a>
                        </li>

                        <li<%= sidebar_current("docs-aws-resource-ecr-repository") %>>
                            <a href="/docs/providers/aws/r/ecr_repository.html">aws_ecr_repository</a>
                        </li>

                        <li<%= sidebar_current("docs-aws-resource-ecr-repository-policy") %>>
                            <a href="/docs/providers/aws/r/ecr_repository_policy.html">aws_ecr_repository_policy</a>
                        </li>

                        <li<%= sidebar_current("docs-aws-resource-ecs-cluster") %>>
                            <a href="/docs/providers/aws/r/ecs_cluster.html">aws_ecs_cluster</a>
                        </li>

                        <li<%= sidebar_current("docs-aws-resource-ecs-service") %>>
                            <a href="/docs/providers/aws/r/ecs_service.html">aws_ecs_service</a>
                        </li>

                        <li<%= sidebar_current("docs-aws-resource-ecs-task-definition") %>>
                            <a href="/docs/providers/aws/r/ecs_task_definition.html">aws_ecs_task_definition</a>
                        </li>

                    </ul>
                </li>


                <li<%= sidebar_current("docs-aws-resource-efs") %>>
                    <a href="#">EFS Resources</a>
                    <ul class="nav nav-visible">

                        <li<%= sidebar_current("docs-aws-resource-efs-file-system") %>>
                            <a href="/docs/providers/aws/r/efs_file_system.html">aws_efs_file_system</a>
                        </li>

                        <li<%= sidebar_current("docs-aws-resource-efs-mount-target") %>>
                            <a href="/docs/providers/aws/r/efs_mount_target.html">aws_efs_mount_target</a>
                        </li>

                    </ul>
                </li>


                <li<%= sidebar_current("docs-aws-resource-eks") %>>
                    <a href="#">EKS Resources</a>
                    <ul class="nav nav-visible">

                        <li<%= sidebar_current("docs-aws-resource-eks-cluster") %>>
                            <a href="/docs/providers/aws/r/eks_cluster.html">aws_eks_cluster</a>
                        </li>

                    </ul>
                </li>


                <li<%= sidebar_current("docs-aws-resource-elasticache") %>>
                    <a href="#">ElastiCache Resources</a>
                    <ul class="nav nav-visible">

                        <li<%= sidebar_current("docs-aws-resource-elasticache-cluster") %>>
                            <a href="/docs/providers/aws/r/elasticache_cluster.html">aws_elasticache_cluster</a>
                        </li>

                        <li<%= sidebar_current("docs-aws-resource-elasticache-parameter-group") %>>
                            <a href="/docs/providers/aws/r/elasticache_parameter_group.html">aws_elasticache_parameter_group</a>
                        </li>

                        <li<%= sidebar_current("docs-aws-resource-elasticache-replication-group") %>>
                            <a href="/docs/providers/aws/r/elasticache_replication_group.html">aws_elasticache_replication_group</a>
                        </li>

                        <li<%= sidebar_current("docs-aws-resource-elasticache-security-group") %>>
                            <a href="/docs/providers/aws/r/elasticache_security_group.html">aws_elasticache_security_group</a>
                        </li>

                        <li<%= sidebar_current("docs-aws-resource-elasticache-subnet-group") %>>
                            <a href="/docs/providers/aws/r/elasticache_subnet_group.html">aws_elasticache_subnet_group</a>
                        </li>

                    </ul>
                </li>


                <li<%= sidebar_current("docs-aws-resource-elastic-beanstalk") %>>
                    <a href="#">Elastic Beanstalk Resources</a>
                    <ul class="nav nav-visible">
                        <li<%= sidebar_current("docs-aws-resource-elastic-beanstalk-application") %>>
                            <a href="/docs/providers/aws/r/elastic_beanstalk_application.html">aws_elastic_beanstalk_application</a>
                        </li>
                        <li<%= sidebar_current("docs-aws-resource-elastic-beanstalk-application-version") %>>
                            <a href="/docs/providers/aws/r/elastic_beanstalk_application_version.html">aws_elastic_beanstalk_application_version</a>
                        </li>
                        <li<%= sidebar_current("docs-aws-resource-elastic-beanstalk-configuration-template") %>>
                            <a href="/docs/providers/aws/r/elastic_beanstalk_configuration_template.html">aws_elastic_beanstalk_configuration_template</a>
                        </li>

                        <li<%= sidebar_current("docs-aws-resource-elastic-beanstalk-environment") %>>
                            <a href="/docs/providers/aws/r/elastic_beanstalk_environment.html">aws_elastic_beanstalk_environment</a>
                        </li>
                    </ul>
                </li>

                <li<%= sidebar_current("docs-aws-resource-emr") %>>
                    <a href="#">Elastic Map Reduce Resources</a>
                    <ul class="nav nav-visible">
                        <li<%= sidebar_current("docs-aws-resource-emr-cluster") %>>
                            <a href="/docs/providers/aws/r/emr_cluster.html">aws_emr_cluster</a>
                        </li>

                        <li<%= sidebar_current("docs-aws-resource-emr-instance-group") %>>
                            <a href="/docs/providers/aws/r/emr_instance_group.html">aws_emr_instance_group</a>
                        </li>

                        <li<%= sidebar_current("docs-aws-resource-emr-security-configuration") %>>
                            <a href="/docs/providers/aws/r/emr_security_configuration.html">aws_emr_security_configuration</a>
                        </li>
                    </ul>
                </li>

                <li<%= sidebar_current("docs-aws-resource-elasticsearch") %>>
                    <a href="#">ElasticSearch Resources</a>
                    <ul class="nav nav-visible">

                        <li<%= sidebar_current("docs-aws-resource-elasticsearch-domain") %>>
                            <a href="/docs/providers/aws/r/elasticsearch_domain.html">aws_elasticsearch_domain</a>
                        </li>

                        <li<%= sidebar_current("docs-aws-resource-elasticsearch-domain-policy") %>>
                            <a href="/docs/providers/aws/r/elasticsearch_domain_policy.html">aws_elasticsearch_domain_policy</a>
                        </li>

                    </ul>
                </li>

                <li<%= sidebar_current("docs-aws-resource-elastic-transcoder") %>>
                    <a href="#">Elastic Transcoder Resources</a>
                    <ul class="nav nav-visible">

                        <li<%= sidebar_current("docs-aws-resource-elastic-transcoder-pipeline") %>>
                            <a href="/docs/providers/aws/r/elastic_transcoder_pipeline.html">aws_elastictranscoder_pipeline</a>
                        </li>

                        <li<%= sidebar_current("docs-aws-resource-elastic-transcoder-preset") %>>
                            <a href="/docs/providers/aws/r/elastic_transcoder_preset.html">aws_elastictranscoder_preset</a>
                        </li>

                    </ul>
                </li>

                <li<%= sidebar_current("docs-aws-resource-gamelift") %>>
                    <a href="#">Gamelift Resources</a>
                    <ul class="nav nav-visible">
                        <li<%= sidebar_current("docs-aws-resource-gamelift-alias") %>>
                            <a href="/docs/providers/aws/r/gamelift_alias.html">aws_gamelift_alias</a>
                        </li>
                        <li<%= sidebar_current("docs-aws-resource-gamelift-build") %>>
                            <a href="/docs/providers/aws/r/gamelift_build.html">aws_gamelift_build</a>
                        </li>
                        <li<%= sidebar_current("docs-aws-resource-gamelift-fleet") %>>
                            <a href="/docs/providers/aws/r/gamelift_fleet.html">aws_gamelift_fleet</a>
                        </li>
                    </ul>
                 </li>

                <li<%= sidebar_current("docs-aws-resource-glacier") %>>
                    <a href="#">Glacier Resources</a>
                    <ul class="nav nav-visible">
                        <li<%= sidebar_current("docs-aws-resource-glacier-vault") %>>
                            <a href="/docs/providers/aws/r/glacier_vault.html">aws_glacier_vault</a>
                        </li>
                    </ul>
                 </li>

                 <li<%= sidebar_current("docs-aws-resource-glue") %>>
                    <a href="#">Glue Resources</a>
                    <ul class="nav nav-visible">
                        <li<%= sidebar_current("docs-aws-resource-glue-catalog-database") %>>
                            <a href="/docs/providers/aws/r/glue_catalog_database.html">aws_glue_catalog_database</a>
                        </li>
                        <li<%= sidebar_current("docs-aws-resource-glue-catalog-table") %>>
                            <a href="/docs/providers/aws/r/glue_catalog_table.html">aws_glue_catalog_table</a>
                        </li>
                        <li<%= sidebar_current("docs-aws-resource-glue-classifier") %>>
                            <a href="/docs/providers/aws/r/glue_classifier.html">aws_glue_classifier</a>
                        </li>
                        <li<%= sidebar_current("docs-aws-resource-glue-connection") %>>
                            <a href="/docs/providers/aws/r/glue_connection.html">aws_glue_connection</a>
                        </li>
                        <li<%= sidebar_current("docs-aws-resource-glue-crawler") %>>
                            <a href="/docs/providers/aws/r/glue_crawler.html">aws_glue_crawler</a>
                        </li>
                        <li<%= sidebar_current("docs-aws-resource-glue-job") %>>
                            <a href="/docs/providers/aws/r/glue_job.html">aws_glue_job</a>
                        </li>
                        <li<%= sidebar_current("docs-aws-resource-glue-trigger") %>>
                            <a href="/docs/providers/aws/r/glue_trigger.html">aws_glue_trigger</a>
                        </li>
                    </ul>
                 </li>

                <li<%= sidebar_current("docs-aws-resource-guardduty") %>>
                    <a href="#">GuardDuty Resources</a>
                    <ul class="nav nav-visible">
                        <li<%= sidebar_current("docs-aws-resource-guardduty-detector") %>>
                            <a href="/docs/providers/aws/r/guardduty_detector.html">aws_guardduty_detector</a>
                        </li>

                        <li<%= sidebar_current("docs-aws-resource-guardduty-ipset") %>>
                            <a href="/docs/providers/aws/r/guardduty_ipset.html">aws_guardduty_ipset</a>
                        </li>

                        <li<%= sidebar_current("docs-aws-resource-guardduty-member") %>>
                            <a href="/docs/providers/aws/r/guardduty_member.html">aws_guardduty_member</a>
                        </li>

                        <li<%= sidebar_current("docs-aws-resource-guardduty-threatintelset") %>>
                            <a href="/docs/providers/aws/r/guardduty_threatintelset.html">aws_guardduty_threatintelset</a>
                        </li>
                    </ul>
                 </li>

                <li<%= sidebar_current("docs-aws-resource-iam") %>>
                    <a href="#">IAM Resources</a>
                    <ul class="nav nav-visible">

                        <li<%= sidebar_current("docs-aws-resource-iam-access-key") %>>
                            <a href="/docs/providers/aws/r/iam_access_key.html">aws_iam_access_key</a>
                        </li>

                        <li<%= sidebar_current("docs-aws-resource-iam-account-alias") %>>
                            <a href="/docs/providers/aws/r/iam_account_alias.html">aws_iam_account_alias</a>
                        </li>

                        <li<%= sidebar_current("docs-aws-resource-iam-account-password-policy") %>>
                            <a href="/docs/providers/aws/r/iam_account_password_policy.html">aws_iam_account_password_policy</a>
                        </li>

                        <li<%= sidebar_current("docs-aws-resource-iam-group") %>>
                            <a href="/docs/providers/aws/r/iam_group.html">aws_iam_group</a>
                        </li>

                        <li<%= sidebar_current("docs-aws-resource-iam-group-membership") %>>
                            <a href="/docs/providers/aws/r/iam_group_membership.html">aws_iam_group_membership</a>
                        </li>

                        <li<%= sidebar_current("docs-aws-resource-iam-group-policy") %>>
                            <a href="/docs/providers/aws/r/iam_group_policy.html">aws_iam_group_policy</a>
                        </li>

                        <li<%= sidebar_current("docs-aws-resource-iam-group-policy-attachment") %>>
                            <a href="/docs/providers/aws/r/iam_group_policy_attachment.html">aws_iam_group_policy_attachment</a>
                        </li>

                        <li<%= sidebar_current("docs-aws-resource-iam-instance-profile") %>>
                            <a href="/docs/providers/aws/r/iam_instance_profile.html">aws_iam_instance_profile</a>
                        </li>

                        <li<%= sidebar_current("docs-aws-resource-iam-openid-connect-provider") %>>
                            <a href="/docs/providers/aws/r/iam_openid_connect_provider.html">aws_iam_openid_connect_provider</a>
                        </li>

                        <li<%= sidebar_current("docs-aws-resource-iam-policy") %>>
                            <a href="/docs/providers/aws/r/iam_policy.html">aws_iam_policy</a>
                        </li>

                        <li<%= sidebar_current("docs-aws-resource-iam-policy-attachment") %>>
                            <a href="/docs/providers/aws/r/iam_policy_attachment.html">aws_iam_policy_attachment</a>
                        </li>

                        <li<%= sidebar_current("docs-aws-resource-iam-role") %>>
                            <a href="/docs/providers/aws/r/iam_role.html">aws_iam_role</a>
                        </li>

                        <li<%= sidebar_current("docs-aws-resource-iam-role-policy") %>>
                            <a href="/docs/providers/aws/r/iam_role_policy.html">aws_iam_role_policy</a>
                        </li>

                        <li<%= sidebar_current("docs-aws-resource-iam-role-policy-attachment") %>>
                            <a href="/docs/providers/aws/r/iam_role_policy_attachment.html">aws_iam_role_policy_attachment</a>
                        </li>

                        <li<%= sidebar_current("docs-aws-resource-iam-saml-provider") %>>
                            <a href="/docs/providers/aws/r/iam_saml_provider.html">aws_iam_saml_provider</a>
                        </li>

                        <li<%= sidebar_current("docs-aws-resource-iam-server-certificate") %>>
                            <a href="/docs/providers/aws/r/iam_server_certificate.html">aws_iam_server_certificate</a>
                        </li>

                        <li<%= sidebar_current("docs-aws-resource-iam-service-linked-role") %>>
                            <a href="/docs/providers/aws/r/iam_service_linked_role.html">aws_iam_service_linked_role</a>
                        </li>

                        <li<%= sidebar_current("docs-aws-resource-iam-user") %>>
                            <a href="/docs/providers/aws/r/iam_user.html">aws_iam_user</a>
                        </li>

                        <li<%= sidebar_current("docs-aws-resource-iam-user-group-membership") %>>
                            <a href="/docs/providers/aws/r/iam_user_group_membership.html">aws_iam_user_group_membership</a>
                        </li>

                        <li<%= sidebar_current("docs-aws-resource-iam-user-login-profile") %>>
                          <a href="/docs/providers/aws/r/iam_user_login_profile.html">aws_iam_user_login_profile</a>
                        </li>

                        <li<%= sidebar_current("docs-aws-resource-iam-user-policy") %>>
                            <a href="/docs/providers/aws/r/iam_user_policy.html">aws_iam_user_policy</a>
                        </li>

                        <li<%= sidebar_current("docs-aws-resource-iam-user-policy-attachment") %>>
                            <a href="/docs/providers/aws/r/iam_user_policy_attachment.html">aws_iam_user_policy_attachment</a>
                        </li>

                        <li<%= sidebar_current("docs-aws-resource-iam-user-ssh-key") %>>
                          <a href="/docs/providers/aws/r/iam_user_ssh_key.html">aws_iam_user_ssh_key</a>
                        </li>

                    </ul>
                </li>

                <li<%= sidebar_current("docs-aws-resource-iot") %>>
                    <a href="#">IoT Resources</a>
                    <ul class="nav nav-visible">

                    <li<%= sidebar_current("docs-aws-resource-iot-certificate") %>>
                      <a href="/docs/providers/aws/r/iot_certificate.html">aws_iot_certificate</a>
                    </li>

                    <li<%= sidebar_current("docs-aws-resource-iot-policy") %>>
                      <a href="/docs/providers/aws/r/iot_policy.html">aws_iot_policy</a>
                    </li>
                    <li<%= sidebar_current("docs-aws-resource-iot-topic-rule") %>>
                        <a href="/docs/providers/aws/r/iot_topic_rule.html">aws_iot_topic_rule</a>
                    </li>
                    <li<%= sidebar_current("docs-aws-resource-iot-thing") %>>
                        <a href="/docs/providers/aws/r/iot_thing.html">aws_iot_thing</a>
                    </li>
                    <li<%= sidebar_current("docs-aws-resource-iot-thing-type") %>>
                        <a href="/docs/providers/aws/r/iot_thing_type.html">aws_iot_thing_type</a>
                    </li>
                  </ul>
                </li>

                <li<%= sidebar_current("docs-aws-resource-inspector") %>>
                  <a href="#">Inspector Resources</a>
                  <ul class="nav nav-visible">

                    <li<%= sidebar_current("docs-aws-resource-inspector-assessment-target") %>>
                      <a href="/docs/providers/aws/r/inspector_assessment_target.html">aws_inspector_assessment_target</a>
                    </li>

                    <li<%= sidebar_current("docs-aws-resource-inspector-assessment-template") %>>
                      <a href="/docs/providers/aws/r/inspector_assessment_template.html">aws_inspector_assessment_template</a>
                    </li>

                    <li<%= sidebar_current("docs-aws-resource-inspector-resource-group") %>>
                      <a href="/docs/providers/aws/r/inspector_resource_group.html">aws_inspector_resource_group</a>
                    </li>

                  </ul>
                </li>


                <li<%= sidebar_current("docs-aws-resource-kinesis") %>>
                    <a href="#">Kinesis Resources</a>
                    <ul class="nav nav-visible">

                        <li<%= sidebar_current("docs-aws-resource-kinesis-stream") %>>
                            <a href="/docs/providers/aws/r/kinesis_stream.html">aws_kinesis_stream</a>
                        </li>

                    </ul>
                </li>

              <li<%= sidebar_current("docs-aws-resource-kinesis-firehose") %>>
                <a href="#">Kinesis Firehose Resources</a>
                <ul class="nav nav-visible">

                  <li<%= sidebar_current("docs-aws-resource-kinesis-firehose-delivery-stream") %>>
                    <a href="/docs/providers/aws/r/kinesis_firehose_delivery_stream.html">aws_kinesis_firehose_delivery_stream</a>
                  </li>

                </ul>
              </li>

              <li<%= sidebar_current("docs-aws-resource-kms") %>>
                <a href="#">KMS Resources</a>
                <ul class="nav nav-visible">

                  <li<%= sidebar_current("docs-aws-resource-kms-alias") %>>
                    <a href="/docs/providers/aws/r/kms_alias.html">aws_kms_alias</a>
                  </li>

                  <li<%= sidebar_current("docs-aws-resource-kms-grant") %>>
                    <a href="/docs/providers/aws/r/kms_grant.html">aws_kms_grant</a>
                  </li>

                  <li<%= sidebar_current("docs-aws-resource-kms-key") %>>
                    <a href="/docs/providers/aws/r/kms_key.html">aws_kms_key</a>
                  </li>

                </ul>
              </li>

              <li<%= sidebar_current("docs-aws-resource-lambda") %>>
                  <a href="#">Lambda Resources</a>
                  <ul class="nav nav-visible">
                      <li<%= sidebar_current("docs-aws-resource-lambda-alias") %>>
                          <a href="/docs/providers/aws/r/lambda_alias.html">aws_lambda_alias</a>
                      </li>
                      <li<%= sidebar_current("docs-aws-resource-lambda-event-source-mapping") %>>
                          <a href="/docs/providers/aws/r/lambda_event_source_mapping.html">aws_lambda_event_source_mapping</a>
                      </li>
                      <li<%= sidebar_current("docs-aws-resource-lambda-function") %>>
                          <a href="/docs/providers/aws/r/lambda_function.html">aws_lambda_function</a>
                      </li>
                      <li<%= sidebar_current("docs-aws-resource-lambda-permission") %>>
                          <a href="/docs/providers/aws/r/lambda_permission.html">aws_lambda_permission</a>
                      </li>
                  </ul>
              </li>

                <li<%= sidebar_current("docs-aws-resource-lightsail") %>>
                    <a href="#">Lightsail Resources</a>
                    <ul class="nav nav-visible">

                        <li<%= sidebar_current("docs-aws-resource-lightsail-domain") %>>
                          <a href="/docs/providers/aws/r/lightsail_domain.html">aws_lightsail_domain</a>
                        </li>

                        <li<%= sidebar_current("docs-aws-resource-lightsail-instance") %>>
                            <a href="/docs/providers/aws/r/lightsail_instance.html">aws_lightsail_instance</a>
                        </li>

                        <li<%= sidebar_current("docs-aws-resource-lightsail-key-pair") %>>
                            <a href="/docs/providers/aws/r/lightsail_key_pair.html">aws_lightsail_key_pair</a>
                        </li>

                        <li<%= sidebar_current("docs-aws-resource-lightsail-static-ip") %>>
                            <a href="/docs/providers/aws/r/lightsail_static_ip.html">aws_lightsail_static_ip</a>
                        </li>

                        <li<%= sidebar_current("docs-aws-resource-lightsail-static-ip-attachment") %>>
                            <a href="/docs/providers/aws/r/lightsail_static_ip_attachment.html">aws_lightsail_static_ip_attachment</a>
                        </li>

                    </ul>
                </li>

                <li<%= sidebar_current("docs-aws-resource-macie") %>>
                    <a href="#">Macie Resources</a>
                    <ul class="nav nav-visible">

                        <li<%= sidebar_current("docs-aws-macie-member-account-association") %>>
                            <a href="/docs/providers/aws/r/macie_member_account_association.html">aws_macie_member_account_association</a>
                        </li>

                        <li<%= sidebar_current("docs-aws-macie-s3-bucket-association") %>>
                            <a href="/docs/providers/aws/r/macie_s3_bucket_association.html">aws_macie_s3_bucket_association</a>
                        </li>

                    </ul>
                </li>

                <li<%= sidebar_current("docs-aws-resource-mq") %>>
                    <a href="#">MQ Resources</a>
                    <ul class="nav nav-visible">
                        <li<%= sidebar_current("docs-aws-resource-mq-broker") %>>
                          <a href="/docs/providers/aws/r/mq_broker.html">aws_mq_broker</a>
                        </li>
                        <li<%= sidebar_current("docs-aws-resource-mq-configuration") %>>
                            <a href="/docs/providers/aws/r/mq_configuration.html">aws_mq_configuration</a>
                        </li>

                    </ul>
                </li>

                <li<%= sidebar_current("docs-aws-resource-media-store") %>>
                    <a href="#">MediaStore Resources</a>
                    <ul class="nav nav-visible">

                        <li<%= sidebar_current("docs-aws-resource-media-store-container") %>>
                          <a href="/docs/providers/aws/r/media_store_container.html">aws_media_store_container</a>
                        </li>
                        <li<%= sidebar_current("docs-aws-resource-media-store-container-policy") %>>
                          <a href="/docs/providers/aws/r/media_store_container_policy.html">aws_media_store_container_policy</a>
                        </li>

                    </ul>
                </li>

                <li<%= sidebar_current("docs-aws-resource-opsworks") %>>
                    <a href="#">OpsWorks Resources</a>
                    <ul class="nav nav-visible">

                        <li<%= sidebar_current("docs-aws-resource-opsworks-application") %>>
                            <a href="/docs/providers/aws/r/opsworks_application.html">aws_opsworks_application</a>
                        </li>

                        <li<%= sidebar_current("docs-aws-resource-opsworks-custom-layer") %>>
                            <a href="/docs/providers/aws/r/opsworks_custom_layer.html">aws_opsworks_custom_layer</a>
                        </li>

                        <li<%= sidebar_current("docs-aws-resource-opsworks-ganglia-layer") %>>
                            <a href="/docs/providers/aws/r/opsworks_ganglia_layer.html">aws_opsworks_ganglia_layer</a>
                        </li>

                        <li<%= sidebar_current("docs-aws-resource-opsworks-haproxy-layer") %>>
                            <a href="/docs/providers/aws/r/opsworks_haproxy_layer.html">aws_opsworks_haproxy_layer</a>
                        </li>

                        <li<%= sidebar_current("docs-aws-resource-opsworks-instance") %>>
                            <a href="/docs/providers/aws/r/opsworks_instance.html">aws_opsworks_instance</a>
                        </li>

                        <li<%= sidebar_current("docs-aws-resource-opsworks-java-app-layer") %>>
                            <a href="/docs/providers/aws/r/opsworks_java_app_layer.html">aws_opsworks_java_app_layer</a>
                        </li>

                        <li<%= sidebar_current("docs-aws-resource-opsworks-memcached-layer") %>>
                            <a href="/docs/providers/aws/r/opsworks_memcached_layer.html">aws_opsworks_memcached_layer</a>
                        </li>

                        <li<%= sidebar_current("docs-aws-resource-opsworks-mysql-layer") %>>
                            <a href="/docs/providers/aws/r/opsworks_mysql_layer.html">aws_opsworks_mysql_layer</a>
                        </li>

                        <li<%= sidebar_current("docs-aws-resource-opsworks-nodejs-app-layer") %>>
                            <a href="/docs/providers/aws/r/opsworks_nodejs_app_layer.html">aws_opsworks_nodejs_app_layer</a>
                        </li>

                        <li<%= sidebar_current("docs-aws-resource-opsworks-permission") %>>
                            <a href="/docs/providers/aws/r/opsworks_permission.html">aws_opsworks_permission</a>
                        </li>

                        <li<%= sidebar_current("docs-aws-resource-opsworks-php-app-layer") %>>
                            <a href="/docs/providers/aws/r/opsworks_php_app_layer.html">aws_opsworks_php_app_layer</a>
                        </li>

                        <li<%= sidebar_current("docs-aws-resource-opsworks-rails-app-layer") %>>
                            <a href="/docs/providers/aws/r/opsworks_rails_app_layer.html">aws_opsworks_rails_app_layer</a>
                        </li>

                        <li<%= sidebar_current("docs-aws-resource-opsworks-rds-db-instance") %>>
                          <a href="/docs/providers/aws/r/opsworks_rds_db_instance.html">aws_opsworks_rds_db_instance</a>
                        </li>

                        <li<%= sidebar_current("docs-aws-resource-opsworks-stack") %>>
                            <a href="/docs/providers/aws/r/opsworks_stack.html">aws_opsworks_stack</a>
                        </li>

                        <li<%= sidebar_current("docs-aws-resource-opsworks-static-web-layer") %>>
                            <a href="/docs/providers/aws/r/opsworks_static_web_layer.html">aws_opsworks_static_web_layer</a>
                        </li>

                        <li<%= sidebar_current("docs-aws-resource-opsworks-user-profile") %>>
                            <a href="/docs/providers/aws/r/opsworks_user_profile.html">aws_opsworks_user_profile</a>
                        </li>

                    </ul>
                </li>

                <li<%= sidebar_current("docs-aws-resource-organizations") %>>
                    <a href="#">Organizations Resources</a>
                    <ul class="nav nav-visible">

                        <li<%= sidebar_current("docs-aws-resource-organizations-account") %>>
                            <a href="/docs/providers/aws/r/organizations_account.html">aws_organizations_account</a>
                        </li>
                        <li<%= sidebar_current("docs-aws-resource-organizations-organization") %>>
                            <a href="/docs/providers/aws/r/organizations_organization.html">aws_organizations_organization</a>
                        </li>
                        <li<%= sidebar_current("docs-aws-resource-organizations-policy") %>>
                            <a href="/docs/providers/aws/r/organizations_policy.html">aws_organizations_policy</a>
                        </li>
                        <li<%= sidebar_current("docs-aws-resource-organizations-policy-attachment") %>>
                            <a href="/docs/providers/aws/r/organizations_policy_attachment.html">aws_organizations_policy_attachment</a>
                        </li>
                    </ul>
                </li>

                <li<%= sidebar_current("docs-aws-resource-pinpoint") %>>
                    <a href="#">Pinpoint Resources</a>
                    <ul class="nav nav-visible">

                        <li<%= sidebar_current("docs-aws-resource-pinpoint-app") %>>
                            <a href="/docs/providers/aws/r/pinpoint_app.html">aws_pinpoint_app</a>
                        </li>
                        <li<%= sidebar_current("docs-aws-resource-pinpoint-adm-channel") %>>
                            <a href="/docs/providers/aws/r/pinpoint_adm_channel.html">aws_pinpoint_adm_channel</a>
                        </li>
<<<<<<< HEAD
                        <li<%= sidebar_current("docs-aws-resource-pinpoint-baidu-channel") %>>
                            <a href="/docs/providers/aws/r/pinpoint_baidu_channel.html">aws_pinpoint_baidu_channel</a>
=======
                        <li<%= sidebar_current("docs-aws-resource-pinpoint-email-channel") %>>
                            <a href="/docs/providers/aws/r/pinpoint_email_channel.html">aws_pinpoint_email_channel</a>
>>>>>>> 6c454693
                        </li>
                        <li<%= sidebar_current("docs-aws-resource-pinpoint-event-stream") %>>
                            <a href="/docs/providers/aws/r/pinpoint_event_stream.html">aws_pinpoint_event_stream</a>
                        </li>
                        <li<%= sidebar_current("docs-aws-resource-pinpoint-gcm-channel") %>>
                            <a href="/docs/providers/aws/r/pinpoint_gcm_channel.html">aws_pinpoint_gcm_channel</a>
                        </li>
                        <li<%= sidebar_current("docs-aws-resource-pinpoint-sms-channel") %>>
                            <a href="/docs/providers/aws/r/pinpoint_sms_channel.html">aws_pinpoint_sms_channel</a>
                        </li>
                    </ul>
                </li>

                <li<%= sidebar_current("docs-aws-resource-(db|rds)") %>>
                    <a href="#">RDS Resources</a>
                    <ul class="nav nav-visible">

                        <li<%= sidebar_current("docs-aws-resource-db-cluster-snapshot") %>>
                          <a href="/docs/providers/aws/r/db_cluster_snapshot.html">aws_db_cluster_snapshot</a>
                        </li>

                        <li<%= sidebar_current("docs-aws-resource-db-event-subscription") %>>
                            <a href="/docs/providers/aws/r/db_event_subscription.html">aws_db_event_subscription</a>
                        </li>

                        <li<%= sidebar_current("docs-aws-resource-db-instance") %>>
                            <a href="/docs/providers/aws/r/db_instance.html">aws_db_instance</a>
                        </li>

                        <li<%= sidebar_current("docs-aws-resource-db-option-group") %>>
                          <a href="/docs/providers/aws/r/db_option_group.html">aws_db_option_group</a>
                        </li>

                        <li<%= sidebar_current("docs-aws-resource-db-parameter-group") %>>
                            <a href="/docs/providers/aws/r/db_parameter_group.html">aws_db_parameter_group</a>
                        </li>

                        <li<%= sidebar_current("docs-aws-resource-db-security-group") %>>
                            <a href="/docs/providers/aws/r/db_security_group.html">aws_db_security_group</a>
                        </li>

                        <li<%= sidebar_current("docs-aws-resource-db-snapshot") %>>
                          <a href="/docs/providers/aws/r/db_snapshot.html">aws_db_snapshot</a>
                        </li>

                        <li<%= sidebar_current("docs-aws-resource-db-subnet-group") %>>
                            <a href="/docs/providers/aws/r/db_subnet_group.html">aws_db_subnet_group</a>
                        </li>

                        <li<%= sidebar_current("docs-aws-resource-rds-cluster") %>>
                            <a href="/docs/providers/aws/r/rds_cluster.html">aws_rds_cluster</a>
                        </li>

                        <li<%= sidebar_current("docs-aws-resource-rds-cluster-instance") %>>
                            <a href="/docs/providers/aws/r/rds_cluster_instance.html">aws_rds_cluster_instance</a>
                        </li>

                        <li<%= sidebar_current("docs-aws-resource-rds-cluster-parameter-group") %>>
                            <a href="/docs/providers/aws/r/rds_cluster_parameter_group.html">aws_rds_cluster_parameter_group</a>
                        </li>

                    </ul>
                </li>

                 <li<%= sidebar_current("docs-aws-resource-neptune") %>>
                    <a href="#">Neptune Resources</a>
                    <ul class="nav nav-visible">

                        <li<%= sidebar_current("docs-aws-resource-neptune-parameter-group") %>>
                            <a href="/docs/providers/aws/r/neptune_parameter_group.html">aws_neptune_parameter_group</a>
                        </li>

                        <li<%= sidebar_current("docs-aws-resource-neptune-subnet-group") %>>
                            <a href="/docs/providers/aws/r/neptune_subnet_group.html">aws_neptune_subnet_group</a>
                        </li>

                         <li<%= sidebar_current("docs-aws-resource-neptune-cluster-parameter-group") %>>
                            <a href="/docs/providers/aws/r/neptune_cluster_parameter_group.html">aws_neptune_cluster_parameter_group</a>
                        </li>

                         <li<%= sidebar_current("docs-aws-resource-neptune-cluster-x") %>>
                            <a href="/docs/providers/aws/r/neptune_cluster.html">aws_neptune_cluster</a>
                        </li>

                        <li<%= sidebar_current("docs-aws-resource-neptune-cluster-instance") %>>
                            <a href="/docs/providers/aws/r/neptune_cluster_instance.html">aws_neptune_cluster_instance</a>
                        </li>

                        <li<%= sidebar_current("docs-aws-resource-neptune-cluster-snapshot") %>>
                            <a href="/docs/providers/aws/r/neptune_cluster_snapshot.html">aws_neptune_cluster_snapshot</a>
                        </li>

                        <li<%= sidebar_current("docs-aws-resource-neptune-event-subscription") %>>
                            <a href="/docs/providers/aws/r/neptune_event_subscription.html">aws_neptune_event_subscription</a>
                        </li>

                    </ul>
                </li>

              <li<%= sidebar_current("docs-aws-resource-redshift") %>>
                <a href="#">Redshift Resources</a>
                <ul class="nav nav-visible">

                  <li<%= sidebar_current("docs-aws-resource-redshift-cluster") %>>
                    <a href="/docs/providers/aws/r/redshift_cluster.html">aws_redshift_cluster</a>
                  </li>

                  <li<%= sidebar_current("docs-aws-resource-redshift-parameter-group") %>>
                    <a href="/docs/providers/aws/r/redshift_parameter_group.html">aws_redshift_parameter_group</a>
                  </li>

                  <li<%= sidebar_current("docs-aws-resource-redshift-security-group") %>>
                    <a href="/docs/providers/aws/r/redshift_security_group.html">aws_redshift_security_group</a>
                  </li>

                  <li<%= sidebar_current("docs-aws-resource-redshift-snapshot-copy-grant") %>>
                    <a href="/docs/providers/aws/r/redshift_snapshot_copy_grant.html">aws_redshift_snapshot_copy_grant</a>
                  </li>

                  <li<%= sidebar_current("docs-aws-resource-redshift-subnet-group") %>>
                    <a href="/docs/providers/aws/r/redshift_subnet_group.html">aws_redshift_subnet_group</a>
                  </li>

                </ul>
              </li>

              <li<%= sidebar_current("docs-aws-resource-waf") %>>
                <a href="#">WAF Resources</a>
                <ul class="nav nav-visible">

                  <li<%= sidebar_current("docs-aws-resource-waf-bytematchset") %>>
                    <a href="/docs/providers/aws/r/waf_byte_match_set.html">aws_waf_byte_match_set</a>
                  </li>

                  <li<%= sidebar_current("docs-aws-resource-waf-geo-match-set") %>>
                    <a href="/docs/providers/aws/r/waf_geo_match_set.html">aws_waf_geo_match_set</a>
                  </li>

                  <li<%= sidebar_current("docs-aws-resource-waf-ipset") %>>
                    <a href="/docs/providers/aws/r/waf_ipset.html">aws_waf_ipset</a>
                  </li>

                  <li<%= sidebar_current("docs-aws-resource-waf-rate-based-rule") %>>
                    <a href="/docs/providers/aws/r/waf_rate_based_rule.html">aws_waf_rate_based_rule</a>
                  </li>

                  <li<%= sidebar_current("docs-aws-resource-waf-regex-match-set") %>>
                    <a href="/docs/providers/aws/r/waf_regex_match_set.html">aws_waf_regex_match_set</a>
                  </li>

                  <li<%= sidebar_current("docs-aws-resource-waf-regex-pattern-set") %>>
                    <a href="/docs/providers/aws/r/waf_regex_pattern_set.html">aws_waf_regex_pattern_set</a>
                  </li>

                  <li<%= sidebar_current("docs-aws-resource-waf-rule") %>>
                    <a href="/docs/providers/aws/r/waf_rule.html">aws_waf_rule</a>
                  </li>

                  <li<%= sidebar_current("docs-aws-resource-waf-rule-group") %>>
                    <a href="/docs/providers/aws/r/waf_rule_group.html">aws_waf_rule_group</a>
                  </li>

                  <li<%= sidebar_current("docs-aws-resource-waf-size-constraint-set") %>>
                    <a href="/docs/providers/aws/r/waf_size_constraint_set.html">aws_waf_size_constraint_set</a>
                  </li>

                  <li<%= sidebar_current("docs-aws-resource-waf-sql-injection-match-set") %>>
                    <a href="/docs/providers/aws/r/waf_sql_injection_match_set.html">aws_waf_sql_injection_match_set</a>
                  </li>

                  <li<%= sidebar_current("docs-aws-resource-waf-webacl") %>>
                    <a href="/docs/providers/aws/r/waf_web_acl.html">aws_waf_web_acl</a>
                  </li>

                  <li<%= sidebar_current("docs-aws-resource-waf-xss-match-set") %>>
                    <a href="/docs/providers/aws/r/waf_xss_match_set.html">aws_waf_xss_match_set</a>
                  </li>

                </ul>
              </li>

              <li<%= sidebar_current("docs-aws-resource-wafregional") %>>
                <a href="#">WAF Regional Resources</a>
                <ul class="nav nav-visible">

                  <li<%= sidebar_current("docs-aws-resource-wafregional-bytematchset") %>>
                    <a href="/docs/providers/aws/r/wafregional_byte_match_set.html">aws_wafregional_byte_match_set</a>
                  </li>

                  <li<%= sidebar_current("docs-aws-resource-wafregional-geo-match-set") %>>
                    <a href="/docs/providers/aws/r/wafregional_geo_match_set.html">aws_wafregional_geo_match_set</a>
                  </li>

                  <li<%= sidebar_current("docs-aws-resource-wafregional-ipset") %>>
                    <a href="/docs/providers/aws/r/wafregional_ipset.html">aws_wafregional_ipset</a>
                  </li>

                  <li<%= sidebar_current("docs-aws-resource-wafregional-rate-based-rule") %>>
                    <a href="/docs/providers/aws/r/wafregional_rate_based_rule.html">aws_wafregional_rate_based_rule</a>
                  </li>

                  <li<%= sidebar_current("docs-aws-resource-wafregional-regex-match-set") %>>
                    <a href="/docs/providers/aws/r/wafregional_regex_match_set.html">aws_wafregional_regex_match_set</a>
                  </li>

                  <li<%= sidebar_current("docs-aws-resource-wafregional-regex-pattern-set") %>>
                    <a href="/docs/providers/aws/r/wafregional_regex_pattern_set.html">aws_wafregional_regex_pattern_set</a>
                  </li>

                  <li<%= sidebar_current("docs-aws-resource-wafregional-rule") %>>
                    <a href="/docs/providers/aws/r/wafregional_rule.html">aws_wafregional_rule</a>
                  </li>

                  <li<%= sidebar_current("docs-aws-resource-wafregional-rule-group") %>>
                    <a href="/docs/providers/aws/r/wafregional_rule_group.html">aws_wafregional_rule_group</a>
                  </li>

                   <li<%= sidebar_current("docs-aws-resource-wafregional-size-constraint-set") %>>
                    <a href="/docs/providers/aws/r/wafregional_size_constraint_set.html">aws_wafregional_size_constraint_set</a>
                  </li>

                  <li<%= sidebar_current("docs-aws-resource-wafregional-sql-injection-match-set") %>>
                    <a href="/docs/providers/aws/r/wafregional_sql_injection_match_set.html">aws_wafregional_sql_injection_match_set</a>
                  </li>

                  <li<%= sidebar_current("docs-aws-resource-wafregional-web-acl") %>>
                    <a href="/docs/providers/aws/r/wafregional_web_acl.html">aws_wafregional_web_acl</a>
                  </li>

                  <li<%= sidebar_current("docs-aws-resource-wafregional-web-acl-association") %>>
                    <a href="/docs/providers/aws/r/wafregional_web_acl_association.html">aws_wafregional_web_acl_association</a>
                  </li>

                  <li<%= sidebar_current("docs-aws-resource-wafregional-xss-match-set") %>>
                    <a href="/docs/providers/aws/r/wafregional_xss_match_set.html">aws_wafregional_xss_match_set</a>
                  </li>

                </ul>
              </li>


                <li<%= sidebar_current("docs-aws-resource-route53") %>>
                    <a href="#">Route53 Resources</a>
                    <ul class="nav nav-visible">

                        <li<%= sidebar_current("docs-aws-resource-route53-delegation-set") %>>
                            <a href="/docs/providers/aws/r/route53_delegation_set.html">aws_route53_delegation_set</a>
                        </li>

                        <li<%= sidebar_current("docs-aws-resource-route53-health-check") %>>
                            <a href="/docs/providers/aws/r/route53_health_check.html">aws_route53_health_check</a>
                        </li>

                        <li<%= sidebar_current("docs-aws-resource-route53-query-log") %>>
                            <a href="/docs/providers/aws/r/route53_query_log.html">aws_route53_query_log</a>
                        </li>

                        <li<%= sidebar_current("docs-aws-resource-route53-record") %>>
                            <a href="/docs/providers/aws/r/route53_record.html">aws_route53_record</a>
                        </li>

                        <li<%= sidebar_current("docs-aws-resource-route53-zone") %>>
                            <a href="/docs/providers/aws/r/route53_zone.html">aws_route53_zone</a>
                        </li>

                        <li<%= sidebar_current("docs-aws-resource-route53-zone-association") %>>
                            <a href="/docs/providers/aws/r/route53_zone_association.html">aws_route53_zone_association</a>
                        </li>

                    </ul>
                </li>


                <li<%= sidebar_current("docs-aws-resource-s3") %>>
                    <a href="#">S3 Resources</a>
                    <ul class="nav nav-visible">

                        <li<%= sidebar_current("docs-aws-resource-s3-bucket") %>>
                            <a href="/docs/providers/aws/r/s3_bucket.html">aws_s3_bucket</a>
                        </li>

                        <li<%= sidebar_current("docs-aws-resource-s3-bucket-inventory") %>>
                            <a href="/docs/providers/aws/r/s3_bucket_inventory.html">aws_s3_bucket_inventory</a>
                        </li>

                        <li<%= sidebar_current("docs-aws-resource-s3-bucket-metric") %>>
                            <a href="/docs/providers/aws/r/s3_bucket_metric.html">aws_s3_bucket_metric</a>
                        </li>

                        <li<%= sidebar_current("docs-aws-resource-s3-bucket-notification") %>>
                            <a href="/docs/providers/aws/r/s3_bucket_notification.html">aws_s3_bucket_notification</a>
                        </li>

                        <li<%= sidebar_current("docs-aws-resource-s3-bucket-object") %>>
                            <a href="/docs/providers/aws/r/s3_bucket_object.html">aws_s3_bucket_object</a>
                        </li>

                        <li<%= sidebar_current("docs-aws-resource-s3-bucket-policy") %>>
                            <a href="/docs/providers/aws/r/s3_bucket_policy.html">aws_s3_bucket_policy</a>
                        </li>
                    </ul>
                </li>

                <li<%= sidebar_current("docs-aws-resource-secretsmanager") %>>
                    <a href="#">Secrets Manager Resources</a>
                    <ul class="nav nav-visible">

                        <li<%= sidebar_current("docs-aws-resource-secretsmanager-secret") %>>
                            <a href="/docs/providers/aws/r/secretsmanager_secret.html">aws_secretsmanager_secret</a>
                        </li>

                        <li<%= sidebar_current("docs-aws-resource-secretsmanager-secret-version") %>>
                            <a href="/docs/providers/aws/r/secretsmanager_secret_version.html">aws_secretsmanager_secret_version</a>
                        </li>

                    </ul>
                </li>

                <li<%= sidebar_current("docs-aws-resource-ses") %>>
                    <a href="#">SES Resources</a>
                    <ul class="nav nav-visible">

                        <li<%= sidebar_current("docs-aws-resource-ses-active-receipt-rule-set") %>>
                            <a href="/docs/providers/aws/r/ses_active_receipt_rule_set.html">aws_ses_active_receipt_rule_set</a>
                        </li>

                        <li<%= sidebar_current("docs-aws-resource-ses-domain-identity") %>>
                            <a href="/docs/providers/aws/r/ses_domain_identity.html">aws_ses_domain_identity</a>
                        </li>

                        <li<%= sidebar_current("docs-aws-resource-ses-domain-identity-verification") %>>
                            <a href="/docs/providers/aws/r/ses_domain_identity_verification.html">aws_ses_domain_identity_verification</a>
                        </li>

                        <li<%= sidebar_current("docs-aws-resource-ses-domain-dkim") %>>
                            <a href="/docs/providers/aws/r/ses_domain_dkim.html">aws_ses_domain_dkim</a>
                        </li>

                        <li<%= sidebar_current("docs-aws-resource-ses-domain-mail-from") %>>
                            <a href="/docs/providers/aws/r/ses_domain_mail_from.html">aws_ses_domain_mail_from</a>
                        </li>

                        <li<%= sidebar_current("docs-aws-resource-ses-receipt-filter") %>>
                            <a href="/docs/providers/aws/r/ses_receipt_filter.html">aws_ses_receipt_filter</a>
                        </li>

                        <li<%= sidebar_current("docs-aws-resource-ses-receipt-rule") %>>
                            <a href="/docs/providers/aws/r/ses_receipt_rule.html">aws_ses_receipt_rule</a>
                        </li>

                        <li<%= sidebar_current("docs-aws-resource-ses-receipt-rule-set") %>>
                            <a href="/docs/providers/aws/r/ses_receipt_rule_set.html">aws_ses_receipt_rule_set</a>
                        </li>

                        <li<%= sidebar_current("docs-aws-resource-ses-configuration-set") %>>
                            <a href="/docs/providers/aws/r/ses_configuration_set.html">aws_ses_configuration_set</a>
                        </li>

                        <li<%= sidebar_current("docs-aws-resource-ses-event-destination") %>>
                            <a href="/docs/providers/aws/r/ses_event_destination.html">aws_ses_event_destination</a>
                        </li>

                        <li<%= sidebar_current("docs-aws-resource-ses-identity-notification-topic") %>>
                            <a href="/docs/providers/aws/r/ses_identity_notification_topic.html">aws_ses_identity_notification_topic</a>
                        </li>

                        <li<%= sidebar_current("docs-aws-resource-ses-template") %>>
                            <a href="/docs/providers/aws/r/ses_template.html">aws_ses_template</a>
                        </li>

                    </ul>
                </li>

                <li<%= sidebar_current("docs-aws-resource-service-catalog") %>>
                    <a href="#">Service Catalog Resources</a>
                    <ul class="nav nav-visible">

                        <li<%= sidebar_current("docs-aws-resource-servicecatalog-portfolio") %>>
                            <a href="/docs/providers/aws/r/servicecatalog_portfolio.html">aws_servicecatalog_portfolio</a>
                        </li>

                    </ul>
                </li>

                <li<%= sidebar_current("docs-aws-resource-service-discovery") %>>
                    <a href="#">Service Discovery Resources</a>
                    <ul class="nav nav-visible">

                        <li<%= sidebar_current("docs-aws-resource-service-discovery-private-dns-namespace") %>>
                            <a href="/docs/providers/aws/r/service_discovery_private_dns_namespace.html">aws_service_discovery_private_dns_namespace</a>
                        </li>

                        <li<%= sidebar_current("docs-aws-resource-service-discovery-public-dns-namespace") %>>
                            <a href="/docs/providers/aws/r/service_discovery_public_dns_namespace.html">aws_service_discovery_public_dns_namespace</a>
                        </li>

                        <li<%= sidebar_current("docs-aws-resource-service-discovery-service") %>>
                            <a href="/docs/providers/aws/r/service_discovery_service.html">aws_service_discovery_service</a>
                        </li>

                    </ul>
                </li>

                <li<%= sidebar_current("docs-aws-resource-sfn") %>>
                    <a href="#">Step Function Resources</a>
                    <ul class="nav nav-visible">

                        <li<%= sidebar_current("docs-aws-resource-sfn-activity") %>>
                            <a href="/docs/providers/aws/r/sfn_activity.html">aws_sfn_activity</a>
                        </li>

                        <li<%= sidebar_current("docs-aws-resource-sfn-state-machine") %>>
                            <a href="/docs/providers/aws/r/sfn_state_machine.html">aws_sfn_state_machine</a>
                        </li>

                    </ul>
                </li>


                <li<%= sidebar_current("docs-aws-resource-simpledb") %>>
                    <a href="#">SimpleDB Resources</a>
                    <ul class="nav nav-visible">

                        <li<%= sidebar_current("docs-aws-resource-simpledb-domain") %>>
                            <a href="/docs/providers/aws/r/simpledb_domain.html">aws_simpledb_domain</a>
                        </li>

                    </ul>
                </li>


                <li<%= sidebar_current("docs-aws-resource-sns") %>>
                    <a href="#">SNS Resources</a>
                    <ul class="nav nav-visible">

                        <li<%= sidebar_current("docs-aws-resource-sns-platform-application") %>>
                            <a href="/docs/providers/aws/r/sns_platform_application.html">aws_sns_platform_application</a>
                        </li>

                        <li<%= sidebar_current("docs-aws-resource-sns-sms-preferences") %>>
                            <a href="/docs/providers/aws/r/sns_sms_preferences.html">aws_sns_sms_preferences</a>
                        </li>

                        <li<%= sidebar_current("docs-aws-resource-sns-topic") %>>
                            <a href="/docs/providers/aws/r/sns_topic.html">aws_sns_topic</a>
                        </li>

                        <li<%= sidebar_current("docs-aws-resource-sns-topic-policy") %>>
                            <a href="/docs/providers/aws/r/sns_topic_policy.html">aws_sns_topic_policy</a>
                        </li>

                        <li<%= sidebar_current("docs-aws-resource-sns-topic-subscription") %>>
                            <a href="/docs/providers/aws/r/sns_topic_subscription.html">aws_sns_topic_subscription</a>
                        </li>

                    </ul>
                </li>

                <li<%= sidebar_current("docs-aws-resource-ssm") %>>
                    <a href="#">SSM Resources</a>
                    <ul class="nav nav-visible">

                        <li<%= sidebar_current("docs-aws-resource-ssm-activation") %>>
                            <a href="/docs/providers/aws/r/ssm_activation.html">aws_ssm_activation</a>
                        </li>

                        <li<%= sidebar_current("docs-aws-resource-ssm-association") %>>
                            <a href="/docs/providers/aws/r/ssm_association.html">aws_ssm_association</a>
                        </li>

                        <li<%= sidebar_current("docs-aws-resource-ssm-document") %>>
                            <a href="/docs/providers/aws/r/ssm_document.html">aws_ssm_document</a>
                        </li>

                        <li<%= sidebar_current("docs-aws-resource-ssm-maintenance-window") %>>
                            <a href="/docs/providers/aws/r/ssm_maintenance_window.html">aws_ssm_maintenance_window</a>
                        </li>

                        <li<%= sidebar_current("docs-aws-resource-ssm-maintenance-window-target") %>>
                            <a href="/docs/providers/aws/r/ssm_maintenance_window_target.html">aws_ssm_maintenance_window_target</a>
                        </li>

                        <li<%= sidebar_current("docs-aws-resource-ssm-maintenance-window-task") %>>
                            <a href="/docs/providers/aws/r/ssm_maintenance_window_task.html">aws_ssm_maintenance_window_task</a>
                        </li>

                        <li<%= sidebar_current("docs-aws-resource-ssm-patch-baseline") %>>
                            <a href="/docs/providers/aws/r/ssm_patch_baseline.html">aws_ssm_patch_baseline</a>
                        </li>

                        <li<%= sidebar_current("docs-aws-resource-ssm-patch-group") %>>
                            <a href="/docs/providers/aws/r/ssm_patch_group.html">aws_ssm_patch_group</a>
                        </li>
                        <li<%= sidebar_current("docs-aws-resource-ssm-parameter") %>>
                            <a href="/docs/providers/aws/r/ssm_parameter.html">aws_ssm_parameter</a>
                        </li>

                        <li<%= sidebar_current("docs-aws-resource-ssm-resource-data-sync") %>>
                            <a href="/docs/providers/aws/r/ssm_resource_data_sync.html">aws_ssm_resource_data_sync</a>
                        </li>

                    </ul>
                </li>

                <li<%= sidebar_current("docs-aws-resource-sqs") %>>
                    <a href="#">SQS Resources</a>
                    <ul class="nav nav-visible">

                        <li<%= sidebar_current("docs-aws-resource-sqs-queue") %>>
                            <a href="/docs/providers/aws/r/sqs_queue.html">aws_sqs_queue</a>
                        </li>

                        <li<%= sidebar_current("docs-aws-resource-sqs-queue-policy") %>>
                            <a href="/docs/providers/aws/r/sqs_queue_policy.html">aws_sqs_queue_policy</a>
                        </li>

                    </ul>
                </li>

                <li<%= sidebar_current("docs-aws-resource-storagegateway") %>>
                    <a href="#">Storage Gateway Resources</a>
                    <ul class="nav nav-visible">

                        <li<%= sidebar_current("docs-aws-resource-storagegateway-cache-x") %>>
                            <a href="/docs/providers/aws/r/storagegateway_cache.html">aws_storagegateway_cache</a>
                        </li>

                        <li<%= sidebar_current("docs-aws-resource-storagegateway-cached-iscsi-volume") %>>
                            <a href="/docs/providers/aws/r/storagegateway_cached_iscsi_volume.html">aws_storagegateway_cached_iscsi_volume</a>
                        </li>

                        <li<%= sidebar_current("docs-aws-resource-storagegateway-gateway") %>>
                            <a href="/docs/providers/aws/r/storagegateway_gateway.html">aws_storagegateway_gateway</a>
                        </li>

                        <li<%= sidebar_current("docs-aws-resource-storagegateway-nfs-file-share") %>>
                            <a href="/docs/providers/aws/r/storagegateway_nfs_file_share.html">aws_storagegateway_nfs_file_share</a>
                        </li>

                        <li<%= sidebar_current("docs-aws-resource-storagegateway-smb-file-share") %>>
                            <a href="/docs/providers/aws/r/storagegateway_smb_file_share.html">aws_storagegateway_smb_file_share</a>
                        </li>

                        <li<%= sidebar_current("docs-aws-resource-storagegateway-upload-buffer") %>>
                            <a href="/docs/providers/aws/r/storagegateway_upload_buffer.html">aws_storagegateway_upload_buffer</a>
                        </li>

                        <li<%= sidebar_current("docs-aws-resource-storagegateway-working-storage") %>>
                            <a href="/docs/providers/aws/r/storagegateway_working_storage.html">aws_storagegateway_working_storage</a>
                        </li>

                    </ul>
                </li>

                <li<%= sidebar_current("docs-aws-resource-swf") %>>
                    <a href="#">SWF Resources</a>
                    <ul class="nav nav-visible">

                        <li<%= sidebar_current("docs-aws-resource-swf-domain") %>>
                            <a href="/docs/providers/aws/r/swf_domain.html">aws_swf_domain</a>
                        </li>

                    </ul>
                </li>

                <li<%= sidebar_current("docs-aws-resource-(default|customer|egress-only-internet-gateway|flow|internet-gateway|main-route|network|route-|security-group|security-group-attachment|subnet|vpc|vpn)") %>>
                    <a href="#">VPC Resources</a>
                    <ul class="nav nav-visible">

                        <li<%= sidebar_current("docs-aws-resource-customer-gateway") %>>
                            <a href="/docs/providers/aws/r/customer_gateway.html">aws_customer_gateway</a>
                        </li>

                        <li<%= sidebar_current("docs-aws-resource-default-network-acl") %>>
                            <a href="/docs/providers/aws/r/default_network_acl.html">aws_default_network_acl</a>
                        </li>

                        <li<%= sidebar_current("docs-aws-resource-default-route-table") %>>
                            <a href="/docs/providers/aws/r/default_route_table.html">aws_default_route_table</a>
                        </li>

                        <li<%= sidebar_current("docs-aws-resource-default-security-group") %>>
                            <a href="/docs/providers/aws/r/default_security_group.html">aws_default_security_group</a>
                        </li>

                        <li<%= sidebar_current("docs-aws-resource-default-subnet") %>>
                            <a href="/docs/providers/aws/r/default_subnet.html">aws_default_subnet</a>
                        </li>

                        <li<%= sidebar_current("docs-aws-resource-default-vpc") %>>
                            <a href="/docs/providers/aws/r/default_vpc.html">aws_default_vpc</a>
                        </li>

                        <li<%= sidebar_current("docs-aws-resource-default-vpc-dhcp-options") %>>
                            <a href="/docs/providers/aws/r/default_vpc_dhcp_options.html">aws_default_vpc_dhcp_options</a>
                        </li>

                        <li<%= sidebar_current("docs-aws-resource-egress-only-internet-gateway") %>>
                          <a href="/docs/providers/aws/r/egress_only_internet_gateway.html">aws_egress_only_internet_gateway</a>
                        </li>

                        <li<%= sidebar_current("docs-aws-resource-flow-log") %>>
                            <a href="/docs/providers/aws/r/flow_log.html">aws_flow_log</a>
                        </li>

                        <li<%= sidebar_current("docs-aws-resource-internet-gateway") %>>
                            <a href="/docs/providers/aws/r/internet_gateway.html">aws_internet_gateway</a>
                        </li>

                        <li<%= sidebar_current("docs-aws-resource-main-route-table-assoc") %>>
                            <a href="/docs/providers/aws/r/main_route_table_assoc.html">aws_main_route_table_association</a>
                        </li>

                        <li<%= sidebar_current("docs-aws-resource-nat-gateway") %>>
                            <a href="/docs/providers/aws/r/nat_gateway.html">aws_nat_gateway</a>
                        </li>

                        <li<%= sidebar_current("docs-aws-resource-network-acl") %>>
                            <a href="/docs/providers/aws/r/network_acl.html">aws_network_acl</a>
                        </li>

                        <li<%= sidebar_current("docs-aws-resource-network-acl-rule") %>>
                          <a href="/docs/providers/aws/r/network_acl_rule.html">aws_network_acl_rule</a>
                        </li>

                        <li<%= sidebar_current("docs-aws-resource-network-interface") %>>
                            <a href="/docs/providers/aws/r/network_interface.html">aws_network_interface</a>
                        </li>
                        <li<%= sidebar_current("docs-aws-resource-network-interface-attachment") %>>
                            <a href="/docs/providers/aws/r/network_interface_attachment.html">aws_network_interface_attachment</a>
                        </li>
                        <li<%= sidebar_current("docs-aws-resource-route|") %>>
                          <a href="/docs/providers/aws/r/route.html">aws_route</a>
                        </li>

                        <li<%= sidebar_current("docs-aws-resource-route-table|") %>>
                            <a href="/docs/providers/aws/r/route_table.html">aws_route_table</a>
                        </li>

                        <li<%= sidebar_current("docs-aws-resource-route-table-association") %>>
                            <a href="/docs/providers/aws/r/route_table_association.html">aws_route_table_association</a>
                        </li>

                        <li<%= sidebar_current("docs-aws-resource-security-group") %>>
                            <a href="/docs/providers/aws/r/security_group.html">aws_security_group</a>
                        </li>

                        <li<%= sidebar_current("docs-aws-resource-network-interface-sg-attachment") %>>
                            <a href="/docs/providers/aws/r/network_interface_sg_attachment.html">aws_network_interface_sg_attachment</a>
                        </li>

                        <li<%= sidebar_current("docs-aws-resource-security-group-rule") %>>
                            <a href="/docs/providers/aws/r/security_group_rule.html">aws_security_group_rule</a>
                        </li>

                        <li<%= sidebar_current("docs-aws-resource-subnet") %>>
                            <a href="/docs/providers/aws/r/subnet.html">aws_subnet</a>
                        </li>

                        <li<%= sidebar_current("docs-aws-resource-vpc") %>>
                            <a href="/docs/providers/aws/r/vpc.html">aws_vpc</a>
                        </li>

                        <li<%= sidebar_current("docs-aws-resource-vpc-dhcp-options") %>>
                            <a href="/docs/providers/aws/r/vpc_dhcp_options.html">aws_vpc_dhcp_options</a>
                        </li>

                        <li<%= sidebar_current("docs-aws-resource-vpc-dhcp-options-association") %>>
                            <a href="/docs/providers/aws/r/vpc_dhcp_options_association.html">aws_vpc_dhcp_options_association</a>
                        </li>

                        <li<%= sidebar_current("docs-aws-resource-vpc-endpoint") %>>
                            <a href="/docs/providers/aws/r/vpc_endpoint.html">aws_vpc_endpoint</a>
                        </li>

                        <li<%= sidebar_current("docs-aws-resource-vpc-endpoint-connection-notification") %>>
                            <a href="/docs/providers/aws/r/vpc_endpoint_connection_notification.html">aws_vpc_endpoint_connection_notification</a>
                        </li>

                        <li<%= sidebar_current("docs-aws-resource-vpc-endpoint-route-table-association") %>>
                            <a href="/docs/providers/aws/r/vpc_endpoint_route_table_association.html">aws_vpc_endpoint_route_table_association</a>
                        </li>

                        <li<%= sidebar_current("docs-aws-resource-vpc-endpoint-service") %>>
                            <a href="/docs/providers/aws/r/vpc_endpoint_service.html">aws_vpc_endpoint_service</a>
                        </li>

                        <li<%= sidebar_current("docs-aws-resource-vpc-endpoint-service-allowed-principal") %>>
                            <a href="/docs/providers/aws/r/vpc_endpoint_service_allowed_principal.html">aws_vpc_endpoint_service_allowed_principal</a>
                        </li>

                        <li<%= sidebar_current("docs-aws-resource-vpc-endpoint-subnet-association") %>>
                            <a href="/docs/providers/aws/r/vpc_endpoint_subnet_association.html">aws_vpc_endpoint_subnet_association</a>
                        </li>

                        <li<%= sidebar_current("docs-aws-resource-vpc-ipv4-cidr-block-association") %>>
                            <a href="/docs/providers/aws/r/vpc_ipv4_cidr_block_association.html">aws_vpc_ipv4_cidr_block_association</a>
                        </li>

                        <li<%= sidebar_current("docs-aws-resource-vpc-peering") %>>
                            <a href="/docs/providers/aws/r/vpc_peering.html">aws_vpc_peering_connection</a>
                        </li>

                        <li<%= sidebar_current("docs-aws-resource-vpc-peering-accepter") %>>
                            <a href="/docs/providers/aws/r/vpc_peering_accepter.html">aws_vpc_peering_connection_accepter</a>
                        </li>

                        <li<%= sidebar_current("docs-aws-resource-vpc-peering-options") %>>
                            <a href="/docs/providers/aws/r/vpc_peering_options.html">aws_vpc_peering_connection_options</a>
                        </li>

                        <li<%= sidebar_current("docs-aws-resource-vpn-connection") %>>
                            <a href="/docs/providers/aws/r/vpn_connection.html">aws_vpn_connection</a>
                        </li>

                        <li<%= sidebar_current("docs-aws-resource-vpn-connection-route") %>>
                            <a href="/docs/providers/aws/r/vpn_connection_route.html">aws_vpn_connection_route</a>
                        </li>

                        <li<%= sidebar_current("docs-aws-resource-vpn-gateway-x") %>>
                            <a href="/docs/providers/aws/r/vpn_gateway.html">aws_vpn_gateway</a>
                        </li>

                        <li<%= sidebar_current("docs-aws-resource-vpn-gateway-attachment") %>>
                            <a href="/docs/providers/aws/r/vpn_gateway_attachment.html">aws_vpn_gateway_attachment</a>
                        </li>

                        <li<%= sidebar_current("docs-aws-resource-vpn-gateway-route-propagation") %>>
                            <a href="/docs/providers/aws/r/vpn_gateway_route_propagation.html">aws_vpn_gateway_route_propagation</a>
                        </li>

                    </ul>
                </li>

            </ul>
        </div>
    <% end %>

    <%= yield %>
<% end %><|MERGE_RESOLUTION|>--- conflicted
+++ resolved
@@ -1689,13 +1689,11 @@
                         <li<%= sidebar_current("docs-aws-resource-pinpoint-adm-channel") %>>
                             <a href="/docs/providers/aws/r/pinpoint_adm_channel.html">aws_pinpoint_adm_channel</a>
                         </li>
-<<<<<<< HEAD
                         <li<%= sidebar_current("docs-aws-resource-pinpoint-baidu-channel") %>>
                             <a href="/docs/providers/aws/r/pinpoint_baidu_channel.html">aws_pinpoint_baidu_channel</a>
-=======
+                        </li>
                         <li<%= sidebar_current("docs-aws-resource-pinpoint-email-channel") %>>
                             <a href="/docs/providers/aws/r/pinpoint_email_channel.html">aws_pinpoint_email_channel</a>
->>>>>>> 6c454693
                         </li>
                         <li<%= sidebar_current("docs-aws-resource-pinpoint-event-stream") %>>
                             <a href="/docs/providers/aws/r/pinpoint_event_stream.html">aws_pinpoint_event_stream</a>
