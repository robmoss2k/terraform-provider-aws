---
subcategory: "RAM (Resource Access Manager)"
layout: "aws"
page_title: "AWS: aws_ram_resource_share"
description: |-
  Retrieve information about a RAM Resource Share
---

# Data Source: aws_ram_resource_share

`aws_ram_resource_share` Retrieve information about a RAM Resource Share.

## Example Usage

```terraform
data "aws_ram_resource_share" "example" {
  name           = "example"
  resource_owner = "SELF"
}
```

## Search by filters

```terraform
data "aws_ram_resource_share" "tag_filter" {
  name           = "MyResourceName"
  resource_owner = "SELF"

  filter {
    name   = "NameOfTag"
    values = ["exampleNameTagValue"]
  }
}
```

## Argument Reference

The following Arguments are supported

* `name` - (Required) Name of the resource share to retrieve.
* `resource_owner` (Required) Owner of the resource share. Valid values are `SELF` or `OTHER-ACCOUNTS`.

* `resource_share_status` (Optional) Specifies that you want to retrieve details of only those resource shares that have this status. Valid values are `PENDING`, `ACTIVE`, `FAILED`, `DELETING`, and `DELETED`.
* `filter` - (Optional) Filter used to scope the list e.g., by tags. See [related docs] (https://docs.aws.amazon.com/ram/latest/APIReference/API_TagFilter.html).
    * `name` - (Required) Name of the tag key to filter on.
    * `values` - (Required) Value of the tag key.

## Attributes Reference

In addition to all arguments above, the following attributes are exported:

<<<<<<< HEAD
* `arn` - The Amazon Resource Name (ARN) of the resource share.
* `id` - The Amazon Resource Name (ARN) of the resource share.
* `status` - The Status of the RAM share.
* `owning_account_id` - The ID of the AWS account that owns the resource share.
* `tags` - The Tags attached to the RAM share
* `resources` - A list of resource ARNs associated with this resource share
=======
* `arn` - ARN of the resource share.
* `id` - ARN of the resource share.
* `status` - Status of the RAM share.
* `owning_account_id` - ID of the AWS account that owns the resource share.
* `tags` - Tags attached to the RAM share
>>>>>>> 8442b5b7
<|MERGE_RESOLUTION|>--- conflicted
+++ resolved
@@ -1,5 +1,5 @@
 ---
-subcategory: "RAM (Resource Access Manager)"
+subcategory: "RAM"
 layout: "aws"
 page_title: "AWS: aws_ram_resource_share"
 description: |-
@@ -49,17 +49,9 @@
 
 In addition to all arguments above, the following attributes are exported:
 
-<<<<<<< HEAD
-* `arn` - The Amazon Resource Name (ARN) of the resource share.
-* `id` - The Amazon Resource Name (ARN) of the resource share.
-* `status` - The Status of the RAM share.
-* `owning_account_id` - The ID of the AWS account that owns the resource share.
-* `tags` - The Tags attached to the RAM share
-* `resources` - A list of resource ARNs associated with this resource share
-=======
 * `arn` - ARN of the resource share.
 * `id` - ARN of the resource share.
 * `status` - Status of the RAM share.
 * `owning_account_id` - ID of the AWS account that owns the resource share.
 * `tags` - Tags attached to the RAM share
->>>>>>> 8442b5b7
+* `resources` - A list of resource ARNs associated with this resource share