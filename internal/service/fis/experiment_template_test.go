--- conflicted
+++ resolved
@@ -36,13 +36,9 @@
 		Steps: []resource.TestStep{
 			{
 				Config: testAccExperimentTemplateConfig_basic(rName, "An experiment template for testing", "test-action-1", "", "aws:ec2:terminate-instances", "Instances", "to-terminate-1", "aws:ec2:instance", "COUNT(1)", "env", "test"),
-				Check: resource.ComposeTestCheckFunc(
-					testAccExperimentTemplateExists(ctx, resourceName, &conf),
-					resource.TestCheckResourceAttr(resourceName, names.AttrDescription, "An experiment template for testing"),
-					resource.TestCheckResourceAttrPair(resourceName, names.AttrRoleARN, "aws_iam_role.test", names.AttrARN),
-					resource.TestCheckResourceAttr(resourceName, "stop_condition.0.source", "none"),
-					resource.TestCheckResourceAttr(resourceName, "stop_condition.0.value", ""),
-					resource.TestCheckResourceAttr(resourceName, "stop_condition.#", acctest.Ct1),
+				Check: resource.ComposeAggregateTestCheckFunc(
+					testAccExperimentTemplateExists(ctx, resourceName, &conf),
+					resource.TestCheckResourceAttr(resourceName, "action.#", acctest.Ct1),
 					resource.TestCheckResourceAttr(resourceName, "action.0.name", "test-action-1"),
 					resource.TestCheckResourceAttr(resourceName, "action.0.description", ""),
 					resource.TestCheckResourceAttr(resourceName, "action.0.action_id", "aws:ec2:terminate-instances"),
@@ -50,14 +46,14 @@
 					resource.TestCheckResourceAttr(resourceName, "action.0.start_after.#", acctest.Ct0),
 					resource.TestCheckResourceAttr(resourceName, "action.0.target.0.key", "Instances"),
 					resource.TestCheckResourceAttr(resourceName, "action.0.target.0.value", "to-terminate-1"),
-<<<<<<< HEAD
-					resource.TestCheckResourceAttr(resourceName, "action.0.target.#", "1"),
-					resource.TestCheckResourceAttr(resourceName, "action.#", "1"),
+					resource.TestCheckResourceAttr(resourceName, "action.0.target.#", acctest.Ct1),
+					resource.TestCheckResourceAttr(resourceName, names.AttrDescription, "An experiment template for testing"),
 					resource.TestCheckResourceAttr(resourceName, "experiment_options.#", "1"),
-=======
-					resource.TestCheckResourceAttr(resourceName, "action.0.target.#", acctest.Ct1),
-					resource.TestCheckResourceAttr(resourceName, "action.#", acctest.Ct1),
->>>>>>> 9d4f75cc
+					resource.TestCheckResourceAttrPair(resourceName, names.AttrRoleARN, "aws_iam_role.test", names.AttrARN),
+					resource.TestCheckResourceAttr(resourceName, "stop_condition.#", acctest.Ct1),
+					resource.TestCheckResourceAttr(resourceName, "stop_condition.0.source", "none"),
+					resource.TestCheckResourceAttr(resourceName, "stop_condition.0.value", ""),
+					resource.TestCheckResourceAttr(resourceName, "target.#", acctest.Ct1),
 					resource.TestCheckResourceAttr(resourceName, "target.0.name", "to-terminate-1"),
 					resource.TestCheckResourceAttr(resourceName, "target.0.resource_type", "aws:ec2:instance"),
 					resource.TestCheckResourceAttr(resourceName, "target.0.selection_mode", "COUNT(1)"),
@@ -66,7 +62,6 @@
 					resource.TestCheckResourceAttr(resourceName, "target.0.resource_tag.0.key", "env"),
 					resource.TestCheckResourceAttr(resourceName, "target.0.resource_tag.0.value", "test"),
 					resource.TestCheckResourceAttr(resourceName, "target.0.resource_tag.#", acctest.Ct1),
-					resource.TestCheckResourceAttr(resourceName, "target.#", acctest.Ct1),
 				),
 			},
 			{
@@ -161,44 +156,6 @@
 					resource.TestCheckResourceAttr(resourceName, "target.0.resource_tag.0.key", "env2"),
 					resource.TestCheckResourceAttr(resourceName, "target.0.resource_tag.0.value", "test2"),
 					resource.TestCheckResourceAttr(resourceName, "target.0.resource_tag.#", acctest.Ct1),
-				),
-			},
-			{
-				ResourceName:      resourceName,
-				ImportState:       true,
-				ImportStateVerify: true,
-			},
-		},
-	})
-}
-
-func TestAccFISExperimentTemplate_updateExperimentOptions(t *testing.T) {
-	ctx := acctest.Context(t)
-	rName := sdkacctest.RandomWithPrefix(acctest.ResourcePrefix)
-	resourceName := "aws_fis_experiment_template.test"
-	var conf types.ExperimentTemplate
-
-	resource.ParallelTest(t, resource.TestCase{
-		PreCheck:                 func() { acctest.PreCheck(ctx, t) },
-		ErrorCheck:               acctest.ErrorCheck(t, fis.ServiceID),
-		ProtoV5ProviderFactories: acctest.ProtoV5ProviderFactories,
-		CheckDestroy:             testAccCheckExperimentTemplateDestroy(ctx),
-		Steps: []resource.TestStep{
-			{
-				Config: testAccExperimentTemplateConfig_ExperimentOptions(rName, "skip"),
-				Check: resource.ComposeTestCheckFunc(
-					testAccExperimentTemplateExists(ctx, resourceName, &conf),
-					resource.TestCheckResourceAttr(resourceName, "experiment_options.#", "1"),
-					resource.TestCheckResourceAttr(resourceName, "experiment_options.0.account_targeting", "single-account"),
-					resource.TestCheckResourceAttr(resourceName, "experiment_options.0.empty_target_resolution_mode", "skip"),
-				),
-			},
-			{
-				Config: testAccExperimentTemplateConfig_ExperimentOptions(rName, "fail"),
-				Check: resource.ComposeTestCheckFunc(
-					testAccExperimentTemplateExists(ctx, resourceName, &conf),
-					resource.TestCheckResourceAttr(resourceName, "experiment_options.#", "1"),
-					resource.TestCheckResourceAttr(resourceName, "experiment_options.0.empty_target_resolution_mode", "fail"),
 				),
 			},
 			{
@@ -463,6 +420,44 @@
 	})
 }
 
+func TestAccFISExperimentTemplate_updateExperimentOptions(t *testing.T) {
+	ctx := acctest.Context(t)
+	rName := sdkacctest.RandomWithPrefix(acctest.ResourcePrefix)
+	resourceName := "aws_fis_experiment_template.test"
+	var conf types.ExperimentTemplate
+
+	resource.ParallelTest(t, resource.TestCase{
+		PreCheck:                 func() { acctest.PreCheck(ctx, t) },
+		ErrorCheck:               acctest.ErrorCheck(t, fis.ServiceID),
+		ProtoV5ProviderFactories: acctest.ProtoV5ProviderFactories,
+		CheckDestroy:             testAccCheckExperimentTemplateDestroy(ctx),
+		Steps: []resource.TestStep{
+			{
+				Config: testAccExperimentTemplateConfig_ExperimentOptions(rName, "skip"),
+				Check: resource.ComposeTestCheckFunc(
+					testAccExperimentTemplateExists(ctx, resourceName, &conf),
+					resource.TestCheckResourceAttr(resourceName, "experiment_options.#", "1"),
+					resource.TestCheckResourceAttr(resourceName, "experiment_options.0.account_targeting", "single-account"),
+					resource.TestCheckResourceAttr(resourceName, "experiment_options.0.empty_target_resolution_mode", "skip"),
+				),
+			},
+			{
+				Config: testAccExperimentTemplateConfig_ExperimentOptions(rName, "fail"),
+				Check: resource.ComposeTestCheckFunc(
+					testAccExperimentTemplateExists(ctx, resourceName, &conf),
+					resource.TestCheckResourceAttr(resourceName, "experiment_options.#", "1"),
+					resource.TestCheckResourceAttr(resourceName, "experiment_options.0.empty_target_resolution_mode", "fail"),
+				),
+			},
+			{
+				ResourceName:      resourceName,
+				ImportState:       true,
+				ImportStateVerify: true,
+			},
+		},
+	})
+}
+
 func testAccExperimentTemplateExists(ctx context.Context, resourceName string, config *types.ExperimentTemplate) resource.TestCheckFunc {
 	return func(s *terraform.State) error {
 		rs, ok := s.RootModule().Resources[resourceName]
@@ -563,65 +558,6 @@
   }
 }
 `, rName, desc, actionName, actionDesc, actionID, actionTargetK, actionTargetV, targetResType, targetSelectMode, targetResTagK, targetResTagV)
-}
-
-func testAccExperimentTemplateConfig_ExperimentOptions(rName, mode string) string {
-	return fmt.Sprintf(`
-data "aws_partition" "current" {}
-
-resource "aws_iam_role" "test" {
-  name = %[1]q
-
-  assume_role_policy = jsonencode({
-    Statement = [{
-      Action = "sts:AssumeRole"
-      Effect = "Allow"
-      Principal = {
-        Service = [
-          "fis.${data.aws_partition.current.dns_suffix}",
-        ]
-      }
-    }]
-    Version = "2012-10-17"
-  })
-}
-
-resource "aws_fis_experiment_template" "test" {
-  description = "An experiment template for testing"
-  role_arn    = aws_iam_role.test.arn
-
-  stop_condition {
-    source = "none"
-  }
-
-  experiment_options {
-    account_targeting            = "single-account"
-    empty_target_resolution_mode = %[2]q
-  }
-
-  action {
-    name        = "test-action-1"
-    description = ""
-    action_id   = "aws:ec2:terminate-instances"
-
-    target {
-      key   = "Instances"
-      value = "to-terminate-1"
-    }
-  }
-
-  target {
-    name           = "to-terminate-1"
-    resource_type  = "aws:ec2:instance"
-    selection_mode = "ALL"
-
-    resource_tag {
-      key   = "env2"
-      value = "test2"
-    }
-  }
-}
-`, rName, mode)
 }
 
 func testAccExperimentTemplateConfig_actionParameter(rName, desc, actionName, actionDesc, actionID, actionTargetK, actionTargetV, paramK, paramV, targetResType, targetSelectMode, targetResTagK, targetResTagV string) string {
@@ -1169,4 +1105,63 @@
   }
 }
 `, rName, desc, actionName, actionDesc, actionID, actionTargetK, actionTargetV, targetResType, targetSelectMode, targetResTagK, targetResTagV)
+}
+
+func testAccExperimentTemplateConfig_ExperimentOptions(rName, mode string) string {
+	return fmt.Sprintf(`
+data "aws_partition" "current" {}
+
+resource "aws_iam_role" "test" {
+  name = %[1]q
+
+  assume_role_policy = jsonencode({
+    Statement = [{
+      Action = "sts:AssumeRole"
+      Effect = "Allow"
+      Principal = {
+        Service = [
+          "fis.${data.aws_partition.current.dns_suffix}",
+        ]
+      }
+    }]
+    Version = "2012-10-17"
+  })
+}
+
+resource "aws_fis_experiment_template" "test" {
+  description = "An experiment template for testing"
+  role_arn    = aws_iam_role.test.arn
+
+  stop_condition {
+    source = "none"
+  }
+
+  experiment_options {
+    account_targeting            = "single-account"
+    empty_target_resolution_mode = %[2]q
+  }
+
+  action {
+    name        = "test-action-1"
+    description = ""
+    action_id   = "aws:ec2:terminate-instances"
+
+    target {
+      key   = "Instances"
+      value = "to-terminate-1"
+    }
+  }
+
+  target {
+    name           = "to-terminate-1"
+    resource_type  = "aws:ec2:instance"
+    selection_mode = "ALL"
+
+    resource_tag {
+      key   = "env2"
+      value = "test2"
+    }
+  }
+}
+`, rName, mode)
 }