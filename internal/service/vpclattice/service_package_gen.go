// Code generated by internal/generate/servicepackages/main.go; DO NOT EDIT.

package vpclattice

import (
	"context"

	"github.com/hashicorp/terraform-provider-aws/internal/types"
	"github.com/hashicorp/terraform-provider-aws/names"
)

type servicePackage struct{}

func (p *servicePackage) FrameworkDataSources(ctx context.Context) []*types.ServicePackageFrameworkDataSource {
	return []*types.ServicePackageFrameworkDataSource{}
}

func (p *servicePackage) FrameworkResources(ctx context.Context) []*types.ServicePackageFrameworkResource {
	return []*types.ServicePackageFrameworkResource{}
}

func (p *servicePackage) SDKDataSources(ctx context.Context) []*types.ServicePackageSDKDataSource {
	return []*types.ServicePackageSDKDataSource{
		{
			Factory:  DataSourceService,
			TypeName: "aws_vpclattice_service",
		},
	}
}

func (p *servicePackage) SDKResources(ctx context.Context) []*types.ServicePackageSDKResource {
	return []*types.ServicePackageSDKResource{
		{
			Factory:  ResourceService,
			TypeName: "aws_vpclattice_service",
			Name:     "Service",
			Tags: &types.ServicePackageResourceTags{
				IdentifierAttribute: "arn",
			},
		},
		{
			Factory:  ResourceServiceNetwork,
			TypeName: "aws_vpclattice_service_network",
			Name:     "ServiceNetwork",
			Tags: &types.ServicePackageResourceTags{
				IdentifierAttribute: "arn",
			},
		},
		{
			Factory:  ResourceServiceNetworkServiceAssociation,
			TypeName: "aws_vpclattice_service_network_service_association",
			Tags: &types.ServicePackageResourceTags{
				IdentifierAttribute: "arn",
			},
		},
		{
<<<<<<< HEAD
			Factory:  ResourceTargetGroup,
			TypeName: "aws_vpclattice_target_group",
=======
			Factory:  ResourceServiceNetworkVPCAssociation,
			TypeName: "aws_vpclattice_service_network_vpc_association",
>>>>>>> 0d75273d
			Tags: &types.ServicePackageResourceTags{
				IdentifierAttribute: "arn",
			},
		},
	}
}

func (p *servicePackage) ServicePackageName() string {
	return names.VPCLattice
}

var ServicePackage = &servicePackage{}<|MERGE_RESOLUTION|>--- conflicted
+++ resolved
@@ -54,13 +54,15 @@
 			},
 		},
 		{
-<<<<<<< HEAD
+			Factory:  ResourceServiceNetworkVPCAssociation,
+			TypeName: "aws_vpclattice_service_network_vpc_association",
+			Tags: &types.ServicePackageResourceTags{
+				IdentifierAttribute: "arn",
+			},
+		},
+		{
 			Factory:  ResourceTargetGroup,
 			TypeName: "aws_vpclattice_target_group",
-=======
-			Factory:  ResourceServiceNetworkVPCAssociation,
-			TypeName: "aws_vpclattice_service_network_vpc_association",
->>>>>>> 0d75273d
 			Tags: &types.ServicePackageResourceTags{
 				IdentifierAttribute: "arn",
 			},
