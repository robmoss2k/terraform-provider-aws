package gamelift_test

import (
	"context"
	"fmt"
	"regexp"
	"testing"

	"github.com/aws/aws-sdk-go/aws"
	"github.com/aws/aws-sdk-go/service/gamelift"
	"github.com/hashicorp/aws-sdk-go-base/v2/awsv1shim/v2/tfawserr"
	sdkacctest "github.com/hashicorp/terraform-plugin-sdk/v2/helper/acctest"
	"github.com/hashicorp/terraform-plugin-sdk/v2/helper/resource"
	"github.com/hashicorp/terraform-plugin-sdk/v2/terraform"
	"github.com/hashicorp/terraform-provider-aws/internal/acctest"
	"github.com/hashicorp/terraform-provider-aws/internal/conns"
)

func TestAccGameLiftGameServerGroup_basic(t *testing.T) {
	ctx := acctest.Context(t)
	rName := sdkacctest.RandomWithPrefix(acctest.ResourcePrefix)
	resourceName := "aws_gamelift_game_server_group.test"

	resource.ParallelTest(t, resource.TestCase{
		PreCheck: func() {
<<<<<<< HEAD
			acctest.PreCheck(ctx, t)
			acctest.PreCheckPartitionHasService(gamelift.EndpointsID, t)
=======
			acctest.PreCheck(t)
			acctest.PreCheckPartitionHasService(t, gamelift.EndpointsID)
>>>>>>> 78d002fe
			testAccPreCheck(ctx, t)
		},
		ErrorCheck:               acctest.ErrorCheck(t, gamelift.EndpointsID),
		ProtoV5ProviderFactories: acctest.ProtoV5ProviderFactories,
		CheckDestroy:             testAccCheckGameServerGroupDestroy(ctx),
		Steps: []resource.TestStep{
			{
				Config: testAccGameServerGroupConfig_basic(rName),
				Check: resource.ComposeTestCheckFunc(
					testAccCheckGameServerGroupExists(ctx, resourceName),
					acctest.MatchResourceAttrRegionalARN(resourceName, "arn", "gamelift", regexp.MustCompile(`gameservergroup/.+`)),
					acctest.MatchResourceAttrRegionalARN(resourceName, "auto_scaling_group_arn", "autoscaling", regexp.MustCompile(`autoScalingGroup:.+`)),
					resource.TestCheckResourceAttr(resourceName, "auto_scaling_policy.#", "0"),
					resource.TestCheckResourceAttr(resourceName, "balancing_strategy", gamelift.BalancingStrategySpotPreferred),
					resource.TestCheckResourceAttr(resourceName, "game_server_protection_policy", gamelift.GameServerProtectionPolicyNoProtection),
					resource.TestCheckResourceAttr(resourceName, "launch_template.0.version", ""),
					resource.TestCheckResourceAttr(resourceName, "tags.%", "0"),
				),
			},
			{
				ResourceName:            resourceName,
				ImportState:             true,
				ImportStateVerify:       true,
				ImportStateVerifyIgnore: []string{"vpc_subnets"},
			},
		},
	})
}

func TestAccGameLiftGameServerGroup_AutoScalingPolicy(t *testing.T) {
	ctx := acctest.Context(t)
	rName := sdkacctest.RandomWithPrefix(acctest.ResourcePrefix)
	resourceName := "aws_gamelift_game_server_group.test"

	resource.ParallelTest(t, resource.TestCase{
		PreCheck: func() {
<<<<<<< HEAD
			acctest.PreCheck(ctx, t)
			acctest.PreCheckPartitionHasService(gamelift.EndpointsID, t)
=======
			acctest.PreCheck(t)
			acctest.PreCheckPartitionHasService(t, gamelift.EndpointsID)
>>>>>>> 78d002fe
			testAccPreCheck(ctx, t)
		},
		ErrorCheck:               acctest.ErrorCheck(t, gamelift.EndpointsID),
		ProtoV5ProviderFactories: acctest.ProtoV5ProviderFactories,
		CheckDestroy:             testAccCheckGameServerGroupDestroy(ctx),
		Steps: []resource.TestStep{
			{
				Config: testAccGameServerGroupConfig_autoScalingPolicy(rName),
				Check: resource.ComposeTestCheckFunc(
					testAccCheckGameServerGroupExists(ctx, resourceName),
					resource.TestCheckResourceAttr(resourceName, "auto_scaling_policy.0.estimated_instance_warmup", "60"),
					resource.TestCheckResourceAttr(resourceName, "auto_scaling_policy.0.target_tracking_configuration.0.target_value", "77.7"),
				),
			},
			{
				ResourceName:            resourceName,
				ImportState:             true,
				ImportStateVerify:       true,
				ImportStateVerifyIgnore: []string{"vpc_subnets"},
			},
		},
	})
}

func TestAccGameLiftGameServerGroup_AutoScalingPolicy_EstimatedInstanceWarmup(t *testing.T) {
	ctx := acctest.Context(t)
	rName := sdkacctest.RandomWithPrefix(acctest.ResourcePrefix)
	resourceName := "aws_gamelift_game_server_group.test"

	resource.ParallelTest(t, resource.TestCase{
		PreCheck: func() {
<<<<<<< HEAD
			acctest.PreCheck(ctx, t)
			acctest.PreCheckPartitionHasService(gamelift.EndpointsID, t)
=======
			acctest.PreCheck(t)
			acctest.PreCheckPartitionHasService(t, gamelift.EndpointsID)
>>>>>>> 78d002fe
			testAccPreCheck(ctx, t)
		},
		ErrorCheck:               acctest.ErrorCheck(t, gamelift.EndpointsID),
		ProtoV5ProviderFactories: acctest.ProtoV5ProviderFactories,
		CheckDestroy:             testAccCheckGameServerGroupDestroy(ctx),
		Steps: []resource.TestStep{
			{
				Config: testAccGameServerGroupConfig_autoScalingPolicyEstimatedInstanceWarmup(rName),
				Check: resource.ComposeTestCheckFunc(
					testAccCheckGameServerGroupExists(ctx, resourceName),
					resource.TestCheckResourceAttr(resourceName, "auto_scaling_policy.0.estimated_instance_warmup", "66"),
					resource.TestCheckResourceAttr(resourceName, "auto_scaling_policy.0.target_tracking_configuration.0.target_value", "77.7"),
				),
			},
			{
				ResourceName:            resourceName,
				ImportState:             true,
				ImportStateVerify:       true,
				ImportStateVerifyIgnore: []string{"vpc_subnets"},
			},
		},
	})
}

func TestAccGameLiftGameServerGroup_BalancingStrategy(t *testing.T) {
	ctx := acctest.Context(t)
	rName := sdkacctest.RandomWithPrefix(acctest.ResourcePrefix)
	resourceName := "aws_gamelift_game_server_group.test"

	resource.ParallelTest(t, resource.TestCase{
		PreCheck: func() {
<<<<<<< HEAD
			acctest.PreCheck(ctx, t)
			acctest.PreCheckPartitionHasService(gamelift.EndpointsID, t)
=======
			acctest.PreCheck(t)
			acctest.PreCheckPartitionHasService(t, gamelift.EndpointsID)
>>>>>>> 78d002fe
			testAccPreCheck(ctx, t)
		},
		ErrorCheck:               acctest.ErrorCheck(t, gamelift.EndpointsID),
		ProtoV5ProviderFactories: acctest.ProtoV5ProviderFactories,
		CheckDestroy:             testAccCheckGameServerGroupDestroy(ctx),
		Steps: []resource.TestStep{
			{
				Config: testAccGameServerGroupConfig_balancingStrategy(rName, gamelift.BalancingStrategySpotOnly),
				Check: resource.ComposeTestCheckFunc(
					testAccCheckGameServerGroupExists(ctx, resourceName),
					resource.TestCheckResourceAttr(resourceName, "balancing_strategy", gamelift.BalancingStrategySpotOnly),
				),
			},
			{
				ResourceName:            resourceName,
				ImportState:             true,
				ImportStateVerify:       true,
				ImportStateVerifyIgnore: []string{"vpc_subnets"},
			},
		},
	})
}

func TestAccGameLiftGameServerGroup_GameServerGroupName(t *testing.T) {
	ctx := acctest.Context(t)
	if testing.Short() {
		t.Skip("skipping long-running test in short mode")
	}

	rName := sdkacctest.RandomWithPrefix(acctest.ResourcePrefix)
	resourceName := "aws_gamelift_game_server_group.test"

	resource.ParallelTest(t, resource.TestCase{
		PreCheck: func() {
<<<<<<< HEAD
			acctest.PreCheck(ctx, t)
			acctest.PreCheckPartitionHasService(gamelift.EndpointsID, t)
=======
			acctest.PreCheck(t)
			acctest.PreCheckPartitionHasService(t, gamelift.EndpointsID)
>>>>>>> 78d002fe
			testAccPreCheck(ctx, t)
		},
		ErrorCheck:               acctest.ErrorCheck(t, gamelift.EndpointsID),
		ProtoV5ProviderFactories: acctest.ProtoV5ProviderFactories,
		CheckDestroy:             testAccCheckGameServerGroupDestroy(ctx),
		Steps: []resource.TestStep{
			{
				Config: testAccGameServerGroupConfig_name(rName, rName),
				Check: resource.ComposeTestCheckFunc(
					testAccCheckGameServerGroupExists(ctx, resourceName),
					resource.TestCheckResourceAttr(resourceName, "game_server_group_name", rName),
				),
			},
			{
				ResourceName:            resourceName,
				ImportState:             true,
				ImportStateVerify:       true,
				ImportStateVerifyIgnore: []string{"vpc_subnets"},
			},
			{
				Config: testAccGameServerGroupConfig_name(rName, rName+"-new"),
				Check: resource.ComposeTestCheckFunc(
					testAccCheckGameServerGroupExists(ctx, resourceName),
					resource.TestCheckResourceAttr(resourceName, "game_server_group_name", rName+"-new"),
				),
			},
		},
	})
}

func TestAccGameLiftGameServerGroup_InstanceDefinition(t *testing.T) {
	ctx := acctest.Context(t)
	rName := sdkacctest.RandomWithPrefix(acctest.ResourcePrefix)
	resourceName := "aws_gamelift_game_server_group.test"

	resource.ParallelTest(t, resource.TestCase{
		PreCheck: func() {
<<<<<<< HEAD
			acctest.PreCheck(ctx, t)
			acctest.PreCheckPartitionHasService(gamelift.EndpointsID, t)
=======
			acctest.PreCheck(t)
			acctest.PreCheckPartitionHasService(t, gamelift.EndpointsID)
>>>>>>> 78d002fe
			testAccPreCheck(ctx, t)
		},
		ErrorCheck:               acctest.ErrorCheck(t, gamelift.EndpointsID),
		ProtoV5ProviderFactories: acctest.ProtoV5ProviderFactories,
		CheckDestroy:             testAccCheckGameServerGroupDestroy(ctx),
		Steps: []resource.TestStep{
			{
				Config: testAccGameServerGroupConfig_instanceDefinition(rName, 2),
				Check: resource.ComposeTestCheckFunc(
					testAccCheckGameServerGroupExists(ctx, resourceName),
					resource.TestCheckResourceAttr(resourceName, "instance_definition.#", "2"),
				),
			},
			{
				ResourceName:            resourceName,
				ImportState:             true,
				ImportStateVerify:       true,
				ImportStateVerifyIgnore: []string{"vpc_subnets"},
			},
			{
				Config: testAccGameServerGroupConfig_instanceDefinition(rName, 3),
				Check: resource.ComposeTestCheckFunc(
					testAccCheckGameServerGroupExists(ctx, resourceName),
					resource.TestCheckResourceAttr(resourceName, "instance_definition.#", "3"),
				),
			},
		},
	})
}

func TestAccGameLiftGameServerGroup_InstanceDefinition_WeightedCapacity(t *testing.T) {
	ctx := acctest.Context(t)
	rName := sdkacctest.RandomWithPrefix(acctest.ResourcePrefix)
	resourceName := "aws_gamelift_game_server_group.test"

	resource.ParallelTest(t, resource.TestCase{
		PreCheck: func() {
<<<<<<< HEAD
			acctest.PreCheck(ctx, t)
			acctest.PreCheckPartitionHasService(gamelift.EndpointsID, t)
=======
			acctest.PreCheck(t)
			acctest.PreCheckPartitionHasService(t, gamelift.EndpointsID)
>>>>>>> 78d002fe
			testAccPreCheck(ctx, t)
		},
		ErrorCheck:               acctest.ErrorCheck(t, gamelift.EndpointsID),
		ProtoV5ProviderFactories: acctest.ProtoV5ProviderFactories,
		CheckDestroy:             testAccCheckGameServerGroupDestroy(ctx),
		Steps: []resource.TestStep{
			{
				Config: testAccGameServerGroupConfig_instanceDefinitionWeightedCapacity(rName, "1"),
				Check: resource.ComposeTestCheckFunc(
					testAccCheckGameServerGroupExists(ctx, resourceName),
					resource.TestCheckResourceAttr(resourceName, "instance_definition.#", "2"),
					resource.TestCheckResourceAttr(resourceName, "instance_definition.0.weighted_capacity", "1"),
					resource.TestCheckResourceAttr(resourceName, "instance_definition.1.weighted_capacity", "1"),
				),
			},
			{
				ResourceName:            resourceName,
				ImportState:             true,
				ImportStateVerify:       true,
				ImportStateVerifyIgnore: []string{"vpc_subnets"},
			},
			{
				Config: testAccGameServerGroupConfig_instanceDefinitionWeightedCapacity(rName, "2"),
				Check: resource.ComposeTestCheckFunc(
					testAccCheckGameServerGroupExists(ctx, resourceName),
					resource.TestCheckResourceAttr(resourceName, "instance_definition.#", "2"),
					resource.TestCheckResourceAttr(resourceName, "instance_definition.0.weighted_capacity", "2"),
					resource.TestCheckResourceAttr(resourceName, "instance_definition.1.weighted_capacity", "2"),
				),
			},
		},
	})
}

func TestAccGameLiftGameServerGroup_LaunchTemplate_Id(t *testing.T) {
	ctx := acctest.Context(t)
	rName := sdkacctest.RandomWithPrefix(acctest.ResourcePrefix)
	resourceName := "aws_gamelift_game_server_group.test"

	resource.ParallelTest(t, resource.TestCase{
		PreCheck: func() {
<<<<<<< HEAD
			acctest.PreCheck(ctx, t)
			acctest.PreCheckPartitionHasService(gamelift.EndpointsID, t)
=======
			acctest.PreCheck(t)
			acctest.PreCheckPartitionHasService(t, gamelift.EndpointsID)
>>>>>>> 78d002fe
			testAccPreCheck(ctx, t)
		},
		ErrorCheck:               acctest.ErrorCheck(t, gamelift.EndpointsID),
		ProtoV5ProviderFactories: acctest.ProtoV5ProviderFactories,
		CheckDestroy:             testAccCheckGameServerGroupDestroy(ctx),
		Steps: []resource.TestStep{
			{
				Config: testAccGameServerGroupConfig_launchTemplateID(rName),
				Check: resource.ComposeTestCheckFunc(
					testAccCheckGameServerGroupExists(ctx, resourceName),
					resource.TestCheckResourceAttrPair(resourceName, "launch_template.0.id", "aws_launch_template.test", "id"),
					resource.TestCheckResourceAttr(resourceName, "launch_template.0.name", rName),
					resource.TestCheckResourceAttr(resourceName, "launch_template.0.version", ""),
				),
			},
			{
				ResourceName:            resourceName,
				ImportState:             true,
				ImportStateVerify:       true,
				ImportStateVerifyIgnore: []string{"vpc_subnets"},
			},
		},
	})
}

func TestAccGameLiftGameServerGroup_LaunchTemplate_Name(t *testing.T) {
	ctx := acctest.Context(t)
	rName := sdkacctest.RandomWithPrefix(acctest.ResourcePrefix)
	resourceName := "aws_gamelift_game_server_group.test"

	resource.ParallelTest(t, resource.TestCase{
		PreCheck: func() {
<<<<<<< HEAD
			acctest.PreCheck(ctx, t)
			acctest.PreCheckPartitionHasService(gamelift.EndpointsID, t)
=======
			acctest.PreCheck(t)
			acctest.PreCheckPartitionHasService(t, gamelift.EndpointsID)
>>>>>>> 78d002fe
			testAccPreCheck(ctx, t)
		},
		ErrorCheck:               acctest.ErrorCheck(t, gamelift.EndpointsID),
		ProtoV5ProviderFactories: acctest.ProtoV5ProviderFactories,
		CheckDestroy:             testAccCheckGameServerGroupDestroy(ctx),
		Steps: []resource.TestStep{
			{
				Config: testAccGameServerGroupConfig_launchTemplateName(rName),
				Check: resource.ComposeTestCheckFunc(
					testAccCheckGameServerGroupExists(ctx, resourceName),
					resource.TestCheckResourceAttrPair(resourceName, "launch_template.0.id", "aws_launch_template.test", "id"),
					resource.TestCheckResourceAttr(resourceName, "launch_template.0.name", rName),
					resource.TestCheckResourceAttr(resourceName, "launch_template.0.version", ""),
				),
			},
			{
				ResourceName:            resourceName,
				ImportState:             true,
				ImportStateVerify:       true,
				ImportStateVerifyIgnore: []string{"vpc_subnets"},
			},
		},
	})
}

func TestAccGameLiftGameServerGroup_LaunchTemplate_Version(t *testing.T) {
	ctx := acctest.Context(t)
	rName := sdkacctest.RandomWithPrefix(acctest.ResourcePrefix)
	resourceName := "aws_gamelift_game_server_group.test"

	resource.ParallelTest(t, resource.TestCase{
		PreCheck: func() {
<<<<<<< HEAD
			acctest.PreCheck(ctx, t)
			acctest.PreCheckPartitionHasService(gamelift.EndpointsID, t)
=======
			acctest.PreCheck(t)
			acctest.PreCheckPartitionHasService(t, gamelift.EndpointsID)
>>>>>>> 78d002fe
			testAccPreCheck(ctx, t)
		},
		ErrorCheck:               acctest.ErrorCheck(t, gamelift.EndpointsID),
		ProtoV5ProviderFactories: acctest.ProtoV5ProviderFactories,
		CheckDestroy:             testAccCheckGameServerGroupDestroy(ctx),
		Steps: []resource.TestStep{
			{
				Config: testAccGameServerGroupConfig_launchTemplateVersion(rName),
				Check: resource.ComposeTestCheckFunc(
					testAccCheckGameServerGroupExists(ctx, resourceName),
					resource.TestCheckResourceAttrPair(resourceName, "launch_template.0.id", "aws_launch_template.test", "id"),
					resource.TestCheckResourceAttr(resourceName, "launch_template.0.name", rName),
					resource.TestCheckResourceAttr(resourceName, "launch_template.0.version", "1"),
				),
			},
			{
				ResourceName:            resourceName,
				ImportState:             true,
				ImportStateVerify:       true,
				ImportStateVerifyIgnore: []string{"vpc_subnets"},
			},
		},
	})
}

func TestAccGameLiftGameServerGroup_GameServerProtectionPolicy(t *testing.T) {
	ctx := acctest.Context(t)
	rName := sdkacctest.RandomWithPrefix(acctest.ResourcePrefix)
	resourceName := "aws_gamelift_game_server_group.test"

	resource.ParallelTest(t, resource.TestCase{
		PreCheck: func() {
<<<<<<< HEAD
			acctest.PreCheck(ctx, t)
			acctest.PreCheckPartitionHasService(gamelift.EndpointsID, t)
=======
			acctest.PreCheck(t)
			acctest.PreCheckPartitionHasService(t, gamelift.EndpointsID)
>>>>>>> 78d002fe
			testAccPreCheck(ctx, t)
		},
		ErrorCheck:               acctest.ErrorCheck(t, gamelift.EndpointsID),
		ProtoV5ProviderFactories: acctest.ProtoV5ProviderFactories,
		CheckDestroy:             testAccCheckGameServerGroupDestroy(ctx),
		Steps: []resource.TestStep{
			{
				Config: testAccGameServerGroupConfig_protectionPolicy(rName, gamelift.GameServerProtectionPolicyFullProtection),
				Check: resource.ComposeTestCheckFunc(
					testAccCheckGameServerGroupExists(ctx, resourceName),
					resource.TestCheckResourceAttr(resourceName, "game_server_protection_policy", gamelift.GameServerProtectionPolicyFullProtection),
				),
			},
			{
				ResourceName:            resourceName,
				ImportState:             true,
				ImportStateVerify:       true,
				ImportStateVerifyIgnore: []string{"vpc_subnets"},
			},
		},
	})
}

func TestAccGameLiftGameServerGroup_MaxSize(t *testing.T) {
	ctx := acctest.Context(t)
	if testing.Short() {
		t.Skip("skipping long-running test in short mode")
	}

	rName := sdkacctest.RandomWithPrefix(acctest.ResourcePrefix)
	resourceName := "aws_gamelift_game_server_group.test"

	resource.ParallelTest(t, resource.TestCase{
		PreCheck: func() {
<<<<<<< HEAD
			acctest.PreCheck(ctx, t)
			acctest.PreCheckPartitionHasService(gamelift.EndpointsID, t)
=======
			acctest.PreCheck(t)
			acctest.PreCheckPartitionHasService(t, gamelift.EndpointsID)
>>>>>>> 78d002fe
			testAccPreCheck(ctx, t)
		},
		ErrorCheck:               acctest.ErrorCheck(t, gamelift.EndpointsID),
		ProtoV5ProviderFactories: acctest.ProtoV5ProviderFactories,
		CheckDestroy:             testAccCheckGameServerGroupDestroy(ctx),
		Steps: []resource.TestStep{
			{
				Config: testAccGameServerGroupConfig_maxSize(rName, "1"),
				Check: resource.ComposeTestCheckFunc(
					testAccCheckGameServerGroupExists(ctx, resourceName),
					resource.TestCheckResourceAttr(resourceName, "max_size", "1"),
				),
			},
			{
				ResourceName:            resourceName,
				ImportState:             true,
				ImportStateVerify:       true,
				ImportStateVerifyIgnore: []string{"vpc_subnets"},
			},
			{
				Config: testAccGameServerGroupConfig_maxSize(rName, "2"),
				Check: resource.ComposeTestCheckFunc(
					testAccCheckGameServerGroupExists(ctx, resourceName),
					resource.TestCheckResourceAttr(resourceName, "max_size", "2"),
				),
			},
		},
	})
}

func TestAccGameLiftGameServerGroup_MinSize(t *testing.T) {
	ctx := acctest.Context(t)
	if testing.Short() {
		t.Skip("skipping long-running test in short mode")
	}

	rName := sdkacctest.RandomWithPrefix(acctest.ResourcePrefix)
	resourceName := "aws_gamelift_game_server_group.test"

	resource.ParallelTest(t, resource.TestCase{
		PreCheck: func() {
<<<<<<< HEAD
			acctest.PreCheck(ctx, t)
			acctest.PreCheckPartitionHasService(gamelift.EndpointsID, t)
=======
			acctest.PreCheck(t)
			acctest.PreCheckPartitionHasService(t, gamelift.EndpointsID)
>>>>>>> 78d002fe
			testAccPreCheck(ctx, t)
		},
		ErrorCheck:               acctest.ErrorCheck(t, gamelift.EndpointsID),
		ProtoV5ProviderFactories: acctest.ProtoV5ProviderFactories,
		CheckDestroy:             testAccCheckGameServerGroupDestroy(ctx),
		Steps: []resource.TestStep{
			{
				Config: testAccGameServerGroupConfig_minSize(rName, "1"),
				Check: resource.ComposeTestCheckFunc(
					testAccCheckGameServerGroupExists(ctx, resourceName),
					resource.TestCheckResourceAttr(resourceName, "min_size", "1"),
				),
			},
			{
				ResourceName:            resourceName,
				ImportState:             true,
				ImportStateVerify:       true,
				ImportStateVerifyIgnore: []string{"vpc_subnets"},
			},
			{
				Config: testAccGameServerGroupConfig_minSize(rName, "2"),
				Check: resource.ComposeTestCheckFunc(
					testAccCheckGameServerGroupExists(ctx, resourceName),
					resource.TestCheckResourceAttr(resourceName, "min_size", "2"),
				),
			},
		},
	})
}

func TestAccGameLiftGameServerGroup_roleARN(t *testing.T) {
	ctx := acctest.Context(t)
	rName := sdkacctest.RandomWithPrefix(acctest.ResourcePrefix)
	resourceName := "aws_gamelift_game_server_group.test"

	resource.ParallelTest(t, resource.TestCase{
		PreCheck: func() {
<<<<<<< HEAD
			acctest.PreCheck(ctx, t)
			acctest.PreCheckPartitionHasService(gamelift.EndpointsID, t)
=======
			acctest.PreCheck(t)
			acctest.PreCheckPartitionHasService(t, gamelift.EndpointsID)
>>>>>>> 78d002fe
			testAccPreCheck(ctx, t)
		},
		ErrorCheck:               acctest.ErrorCheck(t, gamelift.EndpointsID),
		ProtoV5ProviderFactories: acctest.ProtoV5ProviderFactories,
		CheckDestroy:             testAccCheckGameServerGroupDestroy(ctx),
		Steps: []resource.TestStep{
			{
				Config: testAccGameServerGroupConfig_roleARN(rName, "test1"),
				Check: resource.ComposeTestCheckFunc(
					testAccCheckGameServerGroupExists(ctx, resourceName),
					acctest.CheckResourceAttrGlobalARN(resourceName, "role_arn", "iam", fmt.Sprintf(`role/%s-test1`, rName)),
					resource.TestCheckResourceAttrPair(resourceName, "role_arn", "aws_iam_role.test1", "arn"),
				),
			},
			{
				ResourceName:            resourceName,
				ImportState:             true,
				ImportStateVerify:       true,
				ImportStateVerifyIgnore: []string{"vpc_subnets"},
			},
			{
				Config: testAccGameServerGroupConfig_roleARN(rName, "test2"),
				Check: resource.ComposeTestCheckFunc(
					testAccCheckGameServerGroupExists(ctx, resourceName),
					acctest.CheckResourceAttrGlobalARN(resourceName, "role_arn", "iam", fmt.Sprintf(`role/%s-test2`, rName)),
					resource.TestCheckResourceAttrPair(resourceName, "role_arn", "aws_iam_role.test2", "arn"),
				),
			},
		},
	})
}

func TestAccGameLiftGameServerGroup_vpcSubnets(t *testing.T) {
	ctx := acctest.Context(t)
	if testing.Short() {
		t.Skip("skipping long-running test in short mode")
	}

	rName := sdkacctest.RandomWithPrefix(acctest.ResourcePrefix)
	resourceName := "aws_gamelift_game_server_group.test"

	resource.ParallelTest(t, resource.TestCase{
		PreCheck: func() {
<<<<<<< HEAD
			acctest.PreCheck(ctx, t)
			acctest.PreCheckPartitionHasService(gamelift.EndpointsID, t)
=======
			acctest.PreCheck(t)
			acctest.PreCheckPartitionHasService(t, gamelift.EndpointsID)
>>>>>>> 78d002fe
			testAccPreCheck(ctx, t)
		},
		ErrorCheck:               acctest.ErrorCheck(t, gamelift.EndpointsID),
		ProtoV5ProviderFactories: acctest.ProtoV5ProviderFactories,
		CheckDestroy:             testAccCheckGameServerGroupDestroy(ctx),
		Steps: []resource.TestStep{
			{
				Config: testAccGameServerGroupConfig_vpcSubnets(rName, 1),
				Check: resource.ComposeTestCheckFunc(
					testAccCheckGameServerGroupExists(ctx, resourceName),
				),
			},
			{
				ResourceName:            resourceName,
				ImportState:             true,
				ImportStateVerify:       true,
				ImportStateVerifyIgnore: []string{"vpc_subnets"},
			},
			{
				Config: testAccGameServerGroupConfig_vpcSubnets(rName, 2),
				Check: resource.ComposeTestCheckFunc(
					testAccCheckGameServerGroupExists(ctx, resourceName),
				),
			},
		},
	})
}

func testAccCheckGameServerGroupDestroy(ctx context.Context) resource.TestCheckFunc {
	return func(s *terraform.State) error {
		conn := acctest.Provider.Meta().(*conns.AWSClient).GameLiftConn()

		for _, rs := range s.RootModule().Resources {
			if rs.Type != "aws_gamelift_game_server_group" {
				continue
			}

			input := gamelift.DescribeGameServerGroupInput{
				GameServerGroupName: aws.String(rs.Primary.ID),
			}

			output, err := conn.DescribeGameServerGroupWithContext(ctx, &input)

			if tfawserr.ErrCodeEquals(err, gamelift.ErrCodeNotFoundException) {
				continue
			}

			if err != nil {
				return err
			}

			if output != nil {
				return fmt.Errorf("GameLift Game Server Group (%s) still exists", rs.Primary.ID)
			}
		}

		return nil
	}
}

func testAccCheckGameServerGroupExists(ctx context.Context, resourceName string) resource.TestCheckFunc {
	return func(s *terraform.State) error {
		rs, ok := s.RootModule().Resources[resourceName]
		if !ok {
			return fmt.Errorf("resource %s not found", resourceName)
		}

		if rs.Primary.ID == "" {
			return fmt.Errorf("resource %s has not set its id", resourceName)
		}

		conn := acctest.Provider.Meta().(*conns.AWSClient).GameLiftConn()

		input := gamelift.DescribeGameServerGroupInput{
			GameServerGroupName: aws.String(rs.Primary.ID),
		}

		output, err := conn.DescribeGameServerGroupWithContext(ctx, &input)

		if err != nil {
			return fmt.Errorf("error reading GameLift Game Server Group (%s): %w", rs.Primary.ID, err)
		}

		if output == nil {
			return fmt.Errorf("GameLift Game Server Group (%s) not found", rs.Primary.ID)
		}

		return nil
	}
}

func testAccGameServerGroupConfig_iam(rName string, name string) string {
	return fmt.Sprintf(`
data "aws_partition" %[2]q {}

resource "aws_iam_role" %[2]q {
  assume_role_policy = <<-EOF
    {
      "Version": "2012-10-17",
      "Statement": [
        {
          "Effect": "Allow",
          "Principal": {
            "Service": [
              "autoscaling.amazonaws.com",
              "gamelift.amazonaws.com"
            ]
          },
          "Action": "sts:AssumeRole"
        }
      ]
    }
  EOF
  name = "%[1]s-%[2]s"
}

resource "aws_iam_role_policy_attachment" %[2]q {
  policy_arn = "arn:${data.aws_partition.%[2]s.partition}:iam::aws:policy/GameLiftGameServerGroupPolicy"
  role       = aws_iam_role.%[2]s.name
}
`, rName, name)
}

func testAccGameServerGroupLaunchTemplateConfig(rName string) string {
	return fmt.Sprintf(`
data "aws_vpc" "test" {
  default = true
}

data "aws_subnets" "test" {
  filter {
    name   = "vpc-id"
    values = [data.aws_vpc.test.id]
  }
}

resource "aws_launch_template" "test" {
  image_id = data.aws_ami.amzn-ami-minimal-hvm-ebs.id
  name     = %[1]q

  network_interfaces {
    subnet_id = data.aws_subnets.test.ids[0]
  }
}
`, rName)
}

func testAccGameServerGroupInstanceTypeOfferingsConfig() string {
	return `
data "aws_ec2_instance_type_offerings" "available" {
  filter {
    name   = "instance-type"
    values = ["c5a.large", "c5a.2xlarge", "c5.large", "c5.2xlarge", "m4.large", "m4.2xlarge", "m5a.large", "m5a.2xlarge", "m5.large", "m5.2xlarge"]
  }
}
`
}

func testAccGameServerGroupConfig_basic(rName string) string {
	return acctest.ConfigCompose(
		acctest.ConfigLatestAmazonLinuxHVMEBSAMI(),
		testAccGameServerGroupConfig_iam(rName, "test"),
		testAccGameServerGroupInstanceTypeOfferingsConfig(),
		testAccGameServerGroupLaunchTemplateConfig(rName),
		fmt.Sprintf(`
resource "aws_gamelift_game_server_group" "test" {
  game_server_group_name = %[1]q
  dynamic "instance_definition" {
    for_each = data.aws_ec2_instance_type_offerings.available.instance_types
    content {
      instance_type = instance_definition.value
    }
  }
  launch_template {
    id = aws_launch_template.test.id
  }

  max_size = 1
  min_size = 1
  role_arn = aws_iam_role.test.arn

  vpc_subnets = [data.aws_subnets.test.ids[0]]

  depends_on = [aws_iam_role_policy_attachment.test]
}
`, rName))
}

func testAccGameServerGroupConfig_autoScalingPolicy(rName string) string {
	return acctest.ConfigCompose(
		acctest.ConfigLatestAmazonLinuxHVMEBSAMI(),
		testAccGameServerGroupConfig_iam(rName, "test"),
		testAccGameServerGroupInstanceTypeOfferingsConfig(),
		testAccGameServerGroupLaunchTemplateConfig(rName),
		fmt.Sprintf(`
resource "aws_gamelift_game_server_group" "test" {
  auto_scaling_policy {
    target_tracking_configuration {
      target_value = 77.7
    }
  }
  game_server_group_name = %[1]q
  dynamic "instance_definition" {
    for_each = data.aws_ec2_instance_type_offerings.available.instance_types
    content {
      instance_type = instance_definition.value
    }
  }
  launch_template {
    id = aws_launch_template.test.id
  }

  max_size = 1
  min_size = 1
  role_arn = aws_iam_role.test.arn

  vpc_subnets = [data.aws_subnets.test.ids[0]]

  depends_on = [aws_iam_role_policy_attachment.test]
}
`, rName))
}

func testAccGameServerGroupConfig_autoScalingPolicyEstimatedInstanceWarmup(rName string) string {
	return acctest.ConfigCompose(
		acctest.ConfigLatestAmazonLinuxHVMEBSAMI(),
		testAccGameServerGroupConfig_iam(rName, "test"),
		testAccGameServerGroupInstanceTypeOfferingsConfig(),
		testAccGameServerGroupLaunchTemplateConfig(rName),
		fmt.Sprintf(`
resource "aws_gamelift_game_server_group" "test" {
  auto_scaling_policy {
    estimated_instance_warmup = 66
    target_tracking_configuration {
      target_value = 77.7
    }
  }
  game_server_group_name = %[1]q
  dynamic "instance_definition" {
    for_each = data.aws_ec2_instance_type_offerings.available.instance_types
    content {
      instance_type = instance_definition.value
    }
  }
  launch_template {
    id = aws_launch_template.test.id
  }

  max_size = 1
  min_size = 1
  role_arn = aws_iam_role.test.arn

  vpc_subnets = [data.aws_subnets.test.ids[0]]

  depends_on = [aws_iam_role_policy_attachment.test]
}
`, rName))
}

func testAccGameServerGroupConfig_balancingStrategy(rName string, balancingStrategy string) string {
	return acctest.ConfigCompose(
		acctest.ConfigLatestAmazonLinuxHVMEBSAMI(),
		testAccGameServerGroupConfig_iam(rName, "test"),
		testAccGameServerGroupInstanceTypeOfferingsConfig(),
		testAccGameServerGroupLaunchTemplateConfig(rName),
		fmt.Sprintf(`
resource "aws_gamelift_game_server_group" "test" {
  balancing_strategy     = %[2]q
  game_server_group_name = %[1]q
  dynamic "instance_definition" {
    for_each = data.aws_ec2_instance_type_offerings.available.instance_types
    content {
      instance_type = instance_definition.value
    }
  }
  launch_template {
    id = aws_launch_template.test.id
  }

  max_size = 1
  min_size = 1
  role_arn = aws_iam_role.test.arn

  vpc_subnets = [data.aws_subnets.test.ids[0]]

  depends_on = [aws_iam_role_policy_attachment.test]
}
`, rName, balancingStrategy))
}

func testAccGameServerGroupConfig_name(rName string, gameServerGroupName string) string {
	return acctest.ConfigCompose(
		acctest.ConfigLatestAmazonLinuxHVMEBSAMI(),
		testAccGameServerGroupConfig_iam(rName, "test"),
		testAccGameServerGroupInstanceTypeOfferingsConfig(),
		testAccGameServerGroupLaunchTemplateConfig(rName),
		fmt.Sprintf(`
resource "aws_gamelift_game_server_group" "test" {
  game_server_group_name = %[1]q
  dynamic "instance_definition" {
    for_each = data.aws_ec2_instance_type_offerings.available.instance_types
    content {
      instance_type = instance_definition.value
    }
  }
  launch_template {
    id = aws_launch_template.test.id
  }

  max_size = 1
  min_size = 1
  role_arn = aws_iam_role.test.arn

  vpc_subnets = [data.aws_subnets.test.ids[0]]

  depends_on = [aws_iam_role_policy_attachment.test]
}
`, gameServerGroupName))
}

func testAccGameServerGroupConfig_instanceDefinition(rName string, count int) string {
	return acctest.ConfigCompose(
		acctest.ConfigLatestAmazonLinuxHVMEBSAMI(),
		testAccGameServerGroupConfig_iam(rName, "test"),
		testAccGameServerGroupInstanceTypeOfferingsConfig(),
		testAccGameServerGroupLaunchTemplateConfig(rName),
		fmt.Sprintf(`
resource "aws_gamelift_game_server_group" "test" {
  game_server_group_name = %[1]q
  dynamic "instance_definition" {
    for_each = slice(sort(tolist(data.aws_ec2_instance_type_offerings.available.instance_types)), 0, %[2]d)
    content {
      instance_type = instance_definition.value
    }
  }
  launch_template {
    id = aws_launch_template.test.id
  }

  max_size = 1
  min_size = 1
  role_arn = aws_iam_role.test.arn

  vpc_subnets = [data.aws_subnets.test.ids[0]]

  depends_on = [aws_iam_role_policy_attachment.test]
}
`, rName, count))
}

func testAccGameServerGroupConfig_instanceDefinitionWeightedCapacity(rName string, weightedCapacity string) string {
	return acctest.ConfigCompose(
		acctest.ConfigLatestAmazonLinuxHVMEBSAMI(),
		testAccGameServerGroupConfig_iam(rName, "test"),
		testAccGameServerGroupInstanceTypeOfferingsConfig(),
		testAccGameServerGroupLaunchTemplateConfig(rName),
		fmt.Sprintf(`
resource "aws_gamelift_game_server_group" "test" {
  game_server_group_name = %[1]q
  dynamic "instance_definition" {
    for_each = slice(sort(tolist(data.aws_ec2_instance_type_offerings.available.instance_types)), 0, 2)
    content {
      instance_type     = instance_definition.value
      weighted_capacity = %[2]q
    }
  }
  launch_template {
    id = aws_launch_template.test.id
  }

  max_size = 1
  min_size = 1
  role_arn = aws_iam_role.test.arn

  vpc_subnets = [data.aws_subnets.test.ids[0]]

  depends_on = [aws_iam_role_policy_attachment.test]
}
`, rName, weightedCapacity))
}

func testAccGameServerGroupConfig_launchTemplateID(rName string) string {
	return acctest.ConfigCompose(
		acctest.ConfigLatestAmazonLinuxHVMEBSAMI(),
		testAccGameServerGroupConfig_iam(rName, "test"),
		testAccGameServerGroupInstanceTypeOfferingsConfig(),
		testAccGameServerGroupLaunchTemplateConfig(rName),
		fmt.Sprintf(`
resource "aws_gamelift_game_server_group" "test" {
  game_server_group_name = %[1]q
  dynamic "instance_definition" {
    for_each = data.aws_ec2_instance_type_offerings.available.instance_types
    content {
      instance_type = instance_definition.value
    }
  }
  launch_template {
    id = aws_launch_template.test.id
  }

  max_size = 1
  min_size = 1
  role_arn = aws_iam_role.test.arn

  vpc_subnets = [data.aws_subnets.test.ids[0]]

  depends_on = [aws_iam_role_policy_attachment.test]
}
`, rName))
}

func testAccGameServerGroupConfig_launchTemplateName(rName string) string {
	return acctest.ConfigCompose(
		acctest.ConfigLatestAmazonLinuxHVMEBSAMI(),
		testAccGameServerGroupConfig_iam(rName, "test"),
		testAccGameServerGroupInstanceTypeOfferingsConfig(),
		testAccGameServerGroupLaunchTemplateConfig(rName),
		fmt.Sprintf(`
resource "aws_gamelift_game_server_group" "test" {
  game_server_group_name = %[1]q
  dynamic "instance_definition" {
    for_each = data.aws_ec2_instance_type_offerings.available.instance_types
    content {
      instance_type = instance_definition.value
    }
  }
  launch_template {
    name = aws_launch_template.test.name
  }

  max_size = 1
  min_size = 1
  role_arn = aws_iam_role.test.arn

  vpc_subnets = [data.aws_subnets.test.ids[0]]

  depends_on = [aws_iam_role_policy_attachment.test]
}
`, rName))
}

func testAccGameServerGroupConfig_launchTemplateVersion(rName string) string {
	return acctest.ConfigCompose(
		acctest.ConfigLatestAmazonLinuxHVMEBSAMI(),
		testAccGameServerGroupConfig_iam(rName, "test"),
		testAccGameServerGroupInstanceTypeOfferingsConfig(),
		testAccGameServerGroupLaunchTemplateConfig(rName),
		fmt.Sprintf(`
resource "aws_gamelift_game_server_group" "test" {
  game_server_group_name = %[1]q
  dynamic "instance_definition" {
    for_each = data.aws_ec2_instance_type_offerings.available.instance_types
    content {
      instance_type = instance_definition.value
    }
  }
  launch_template {
    id      = aws_launch_template.test.id
    version = 1
  }

  max_size = 1
  min_size = 1
  role_arn = aws_iam_role.test.arn

  vpc_subnets = [data.aws_subnets.test.ids[0]]

  depends_on = [aws_iam_role_policy_attachment.test]
}
`, rName))
}

func testAccGameServerGroupConfig_maxSize(rName string, maxSize string) string {
	return acctest.ConfigCompose(
		acctest.ConfigLatestAmazonLinuxHVMEBSAMI(),
		testAccGameServerGroupConfig_iam(rName, "test"),
		testAccGameServerGroupInstanceTypeOfferingsConfig(),
		testAccGameServerGroupLaunchTemplateConfig(rName),
		fmt.Sprintf(`
resource "aws_gamelift_game_server_group" "test" {
  game_server_group_name = %[1]q
  dynamic "instance_definition" {
    for_each = data.aws_ec2_instance_type_offerings.available.instance_types
    content {
      instance_type = instance_definition.value
    }
  }
  launch_template {
    id = aws_launch_template.test.id
  }

  max_size = %[2]s
  min_size = 1
  role_arn = aws_iam_role.test.arn

  vpc_subnets = [data.aws_subnets.test.ids[0]]

  depends_on = [aws_iam_role_policy_attachment.test]
}
`, rName, maxSize))
}

func testAccGameServerGroupConfig_minSize(rName string, minSize string) string {
	return acctest.ConfigCompose(
		acctest.ConfigLatestAmazonLinuxHVMEBSAMI(),
		testAccGameServerGroupConfig_iam(rName, "test"),
		testAccGameServerGroupInstanceTypeOfferingsConfig(),
		testAccGameServerGroupLaunchTemplateConfig(rName),
		fmt.Sprintf(`
resource "aws_gamelift_game_server_group" "test" {
  game_server_group_name = %[1]q
  dynamic "instance_definition" {
    for_each = data.aws_ec2_instance_type_offerings.available.instance_types
    content {
      instance_type = instance_definition.value
    }
  }
  launch_template {
    id = aws_launch_template.test.id
  }

  max_size = 2
  min_size = %[2]s
  role_arn = aws_iam_role.test.arn

  vpc_subnets = [data.aws_subnets.test.ids[0]]

  depends_on = [aws_iam_role_policy_attachment.test]
}
`, rName, minSize))
}

func testAccGameServerGroupConfig_protectionPolicy(rName string, gameServerProtectionPolicy string) string {
	return acctest.ConfigCompose(
		acctest.ConfigLatestAmazonLinuxHVMEBSAMI(),
		testAccGameServerGroupConfig_iam(rName, "test"),
		testAccGameServerGroupInstanceTypeOfferingsConfig(),
		testAccGameServerGroupLaunchTemplateConfig(rName),
		fmt.Sprintf(`
resource "aws_gamelift_game_server_group" "test" {
  game_server_group_name        = %[1]q
  game_server_protection_policy = %[2]q
  dynamic "instance_definition" {
    for_each = data.aws_ec2_instance_type_offerings.available.instance_types
    content {
      instance_type = instance_definition.value
    }
  }
  launch_template {
    id = aws_launch_template.test.id
  }

  max_size = 1
  min_size = 1
  role_arn = aws_iam_role.test.arn

  vpc_subnets = [data.aws_subnets.test.ids[0]]

  depends_on = [aws_iam_role_policy_attachment.test]
}
`, rName, gameServerProtectionPolicy))
}

func testAccGameServerGroupConfig_roleARN(rName string, roleArn string) string {
	return acctest.ConfigCompose(
		acctest.ConfigLatestAmazonLinuxHVMEBSAMI(),
		testAccGameServerGroupConfig_iam(rName, roleArn),
		testAccGameServerGroupInstanceTypeOfferingsConfig(),
		testAccGameServerGroupLaunchTemplateConfig(rName),
		fmt.Sprintf(`
resource "aws_gamelift_game_server_group" "test" {
  game_server_group_name = %[1]q
  dynamic "instance_definition" {
    for_each = data.aws_ec2_instance_type_offerings.available.instance_types
    content {
      instance_type = instance_definition.value
    }
  }
  launch_template {
    id = aws_launch_template.test.id
  }

  max_size = 1
  min_size = 1
  role_arn = aws_iam_role.%[2]s.arn

  vpc_subnets = [data.aws_subnets.test.ids[0]]

  depends_on = [aws_iam_role_policy_attachment.%[2]s]
}
`, rName, roleArn))
}

func testAccGameServerGroupConfig_vpcSubnets(rName string, count int) string {
	return acctest.ConfigCompose(
		acctest.ConfigLatestAmazonLinuxHVMEBSAMI(),
		testAccGameServerGroupConfig_iam(rName, "test"),
		testAccGameServerGroupInstanceTypeOfferingsConfig(),
		testAccGameServerGroupLaunchTemplateConfig(rName),
		fmt.Sprintf(`
resource "aws_gamelift_game_server_group" "test" {
  game_server_group_name = %[1]q
  dynamic "instance_definition" {
    for_each = data.aws_ec2_instance_type_offerings.available.instance_types
    content {
      instance_type = instance_definition.value
    }
  }
  launch_template {
    id = aws_launch_template.test.id
  }

  max_size    = 1
  min_size    = 1
  role_arn    = aws_iam_role.test.arn
  vpc_subnets = slice(data.aws_subnets.test.ids, 0, %[2]d)

  depends_on = [aws_iam_role_policy_attachment.test]
}
`, rName, count))
}<|MERGE_RESOLUTION|>--- conflicted
+++ resolved
@@ -23,13 +23,8 @@
 
 	resource.ParallelTest(t, resource.TestCase{
 		PreCheck: func() {
-<<<<<<< HEAD
-			acctest.PreCheck(ctx, t)
-			acctest.PreCheckPartitionHasService(gamelift.EndpointsID, t)
-=======
-			acctest.PreCheck(t)
-			acctest.PreCheckPartitionHasService(t, gamelift.EndpointsID)
->>>>>>> 78d002fe
+			acctest.PreCheck(ctx, t)
+			acctest.PreCheckPartitionHasService(t, gamelift.EndpointsID)
 			testAccPreCheck(ctx, t)
 		},
 		ErrorCheck:               acctest.ErrorCheck(t, gamelift.EndpointsID),
@@ -66,13 +61,8 @@
 
 	resource.ParallelTest(t, resource.TestCase{
 		PreCheck: func() {
-<<<<<<< HEAD
-			acctest.PreCheck(ctx, t)
-			acctest.PreCheckPartitionHasService(gamelift.EndpointsID, t)
-=======
-			acctest.PreCheck(t)
-			acctest.PreCheckPartitionHasService(t, gamelift.EndpointsID)
->>>>>>> 78d002fe
+			acctest.PreCheck(ctx, t)
+			acctest.PreCheckPartitionHasService(t, gamelift.EndpointsID)
 			testAccPreCheck(ctx, t)
 		},
 		ErrorCheck:               acctest.ErrorCheck(t, gamelift.EndpointsID),
@@ -104,13 +94,8 @@
 
 	resource.ParallelTest(t, resource.TestCase{
 		PreCheck: func() {
-<<<<<<< HEAD
-			acctest.PreCheck(ctx, t)
-			acctest.PreCheckPartitionHasService(gamelift.EndpointsID, t)
-=======
-			acctest.PreCheck(t)
-			acctest.PreCheckPartitionHasService(t, gamelift.EndpointsID)
->>>>>>> 78d002fe
+			acctest.PreCheck(ctx, t)
+			acctest.PreCheckPartitionHasService(t, gamelift.EndpointsID)
 			testAccPreCheck(ctx, t)
 		},
 		ErrorCheck:               acctest.ErrorCheck(t, gamelift.EndpointsID),
@@ -142,13 +127,8 @@
 
 	resource.ParallelTest(t, resource.TestCase{
 		PreCheck: func() {
-<<<<<<< HEAD
-			acctest.PreCheck(ctx, t)
-			acctest.PreCheckPartitionHasService(gamelift.EndpointsID, t)
-=======
-			acctest.PreCheck(t)
-			acctest.PreCheckPartitionHasService(t, gamelift.EndpointsID)
->>>>>>> 78d002fe
+			acctest.PreCheck(ctx, t)
+			acctest.PreCheckPartitionHasService(t, gamelift.EndpointsID)
 			testAccPreCheck(ctx, t)
 		},
 		ErrorCheck:               acctest.ErrorCheck(t, gamelift.EndpointsID),
@@ -183,13 +163,8 @@
 
 	resource.ParallelTest(t, resource.TestCase{
 		PreCheck: func() {
-<<<<<<< HEAD
-			acctest.PreCheck(ctx, t)
-			acctest.PreCheckPartitionHasService(gamelift.EndpointsID, t)
-=======
-			acctest.PreCheck(t)
-			acctest.PreCheckPartitionHasService(t, gamelift.EndpointsID)
->>>>>>> 78d002fe
+			acctest.PreCheck(ctx, t)
+			acctest.PreCheckPartitionHasService(t, gamelift.EndpointsID)
 			testAccPreCheck(ctx, t)
 		},
 		ErrorCheck:               acctest.ErrorCheck(t, gamelift.EndpointsID),
@@ -227,13 +202,8 @@
 
 	resource.ParallelTest(t, resource.TestCase{
 		PreCheck: func() {
-<<<<<<< HEAD
-			acctest.PreCheck(ctx, t)
-			acctest.PreCheckPartitionHasService(gamelift.EndpointsID, t)
-=======
-			acctest.PreCheck(t)
-			acctest.PreCheckPartitionHasService(t, gamelift.EndpointsID)
->>>>>>> 78d002fe
+			acctest.PreCheck(ctx, t)
+			acctest.PreCheckPartitionHasService(t, gamelift.EndpointsID)
 			testAccPreCheck(ctx, t)
 		},
 		ErrorCheck:               acctest.ErrorCheck(t, gamelift.EndpointsID),
@@ -271,13 +241,8 @@
 
 	resource.ParallelTest(t, resource.TestCase{
 		PreCheck: func() {
-<<<<<<< HEAD
-			acctest.PreCheck(ctx, t)
-			acctest.PreCheckPartitionHasService(gamelift.EndpointsID, t)
-=======
-			acctest.PreCheck(t)
-			acctest.PreCheckPartitionHasService(t, gamelift.EndpointsID)
->>>>>>> 78d002fe
+			acctest.PreCheck(ctx, t)
+			acctest.PreCheckPartitionHasService(t, gamelift.EndpointsID)
 			testAccPreCheck(ctx, t)
 		},
 		ErrorCheck:               acctest.ErrorCheck(t, gamelift.EndpointsID),
@@ -319,13 +284,8 @@
 
 	resource.ParallelTest(t, resource.TestCase{
 		PreCheck: func() {
-<<<<<<< HEAD
-			acctest.PreCheck(ctx, t)
-			acctest.PreCheckPartitionHasService(gamelift.EndpointsID, t)
-=======
-			acctest.PreCheck(t)
-			acctest.PreCheckPartitionHasService(t, gamelift.EndpointsID)
->>>>>>> 78d002fe
+			acctest.PreCheck(ctx, t)
+			acctest.PreCheckPartitionHasService(t, gamelift.EndpointsID)
 			testAccPreCheck(ctx, t)
 		},
 		ErrorCheck:               acctest.ErrorCheck(t, gamelift.EndpointsID),
@@ -358,13 +318,8 @@
 
 	resource.ParallelTest(t, resource.TestCase{
 		PreCheck: func() {
-<<<<<<< HEAD
-			acctest.PreCheck(ctx, t)
-			acctest.PreCheckPartitionHasService(gamelift.EndpointsID, t)
-=======
-			acctest.PreCheck(t)
-			acctest.PreCheckPartitionHasService(t, gamelift.EndpointsID)
->>>>>>> 78d002fe
+			acctest.PreCheck(ctx, t)
+			acctest.PreCheckPartitionHasService(t, gamelift.EndpointsID)
 			testAccPreCheck(ctx, t)
 		},
 		ErrorCheck:               acctest.ErrorCheck(t, gamelift.EndpointsID),
@@ -397,13 +352,8 @@
 
 	resource.ParallelTest(t, resource.TestCase{
 		PreCheck: func() {
-<<<<<<< HEAD
-			acctest.PreCheck(ctx, t)
-			acctest.PreCheckPartitionHasService(gamelift.EndpointsID, t)
-=======
-			acctest.PreCheck(t)
-			acctest.PreCheckPartitionHasService(t, gamelift.EndpointsID)
->>>>>>> 78d002fe
+			acctest.PreCheck(ctx, t)
+			acctest.PreCheckPartitionHasService(t, gamelift.EndpointsID)
 			testAccPreCheck(ctx, t)
 		},
 		ErrorCheck:               acctest.ErrorCheck(t, gamelift.EndpointsID),
@@ -436,13 +386,8 @@
 
 	resource.ParallelTest(t, resource.TestCase{
 		PreCheck: func() {
-<<<<<<< HEAD
-			acctest.PreCheck(ctx, t)
-			acctest.PreCheckPartitionHasService(gamelift.EndpointsID, t)
-=======
-			acctest.PreCheck(t)
-			acctest.PreCheckPartitionHasService(t, gamelift.EndpointsID)
->>>>>>> 78d002fe
+			acctest.PreCheck(ctx, t)
+			acctest.PreCheckPartitionHasService(t, gamelift.EndpointsID)
 			testAccPreCheck(ctx, t)
 		},
 		ErrorCheck:               acctest.ErrorCheck(t, gamelift.EndpointsID),
@@ -477,13 +422,8 @@
 
 	resource.ParallelTest(t, resource.TestCase{
 		PreCheck: func() {
-<<<<<<< HEAD
-			acctest.PreCheck(ctx, t)
-			acctest.PreCheckPartitionHasService(gamelift.EndpointsID, t)
-=======
-			acctest.PreCheck(t)
-			acctest.PreCheckPartitionHasService(t, gamelift.EndpointsID)
->>>>>>> 78d002fe
+			acctest.PreCheck(ctx, t)
+			acctest.PreCheckPartitionHasService(t, gamelift.EndpointsID)
 			testAccPreCheck(ctx, t)
 		},
 		ErrorCheck:               acctest.ErrorCheck(t, gamelift.EndpointsID),
@@ -525,13 +465,8 @@
 
 	resource.ParallelTest(t, resource.TestCase{
 		PreCheck: func() {
-<<<<<<< HEAD
-			acctest.PreCheck(ctx, t)
-			acctest.PreCheckPartitionHasService(gamelift.EndpointsID, t)
-=======
-			acctest.PreCheck(t)
-			acctest.PreCheckPartitionHasService(t, gamelift.EndpointsID)
->>>>>>> 78d002fe
+			acctest.PreCheck(ctx, t)
+			acctest.PreCheckPartitionHasService(t, gamelift.EndpointsID)
 			testAccPreCheck(ctx, t)
 		},
 		ErrorCheck:               acctest.ErrorCheck(t, gamelift.EndpointsID),
@@ -569,13 +504,8 @@
 
 	resource.ParallelTest(t, resource.TestCase{
 		PreCheck: func() {
-<<<<<<< HEAD
-			acctest.PreCheck(ctx, t)
-			acctest.PreCheckPartitionHasService(gamelift.EndpointsID, t)
-=======
-			acctest.PreCheck(t)
-			acctest.PreCheckPartitionHasService(t, gamelift.EndpointsID)
->>>>>>> 78d002fe
+			acctest.PreCheck(ctx, t)
+			acctest.PreCheckPartitionHasService(t, gamelift.EndpointsID)
 			testAccPreCheck(ctx, t)
 		},
 		ErrorCheck:               acctest.ErrorCheck(t, gamelift.EndpointsID),
@@ -619,13 +549,8 @@
 
 	resource.ParallelTest(t, resource.TestCase{
 		PreCheck: func() {
-<<<<<<< HEAD
-			acctest.PreCheck(ctx, t)
-			acctest.PreCheckPartitionHasService(gamelift.EndpointsID, t)
-=======
-			acctest.PreCheck(t)
-			acctest.PreCheckPartitionHasService(t, gamelift.EndpointsID)
->>>>>>> 78d002fe
+			acctest.PreCheck(ctx, t)
+			acctest.PreCheckPartitionHasService(t, gamelift.EndpointsID)
 			testAccPreCheck(ctx, t)
 		},
 		ErrorCheck:               acctest.ErrorCheck(t, gamelift.EndpointsID),
