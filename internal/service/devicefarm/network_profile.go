--- conflicted
+++ resolved
@@ -98,19 +98,11 @@
 				Optional:     true,
 				ValidateFunc: validation.IntBetween(0, 100),
 			},
-<<<<<<< HEAD
-			"type": {
+			names.AttrType: {
 				Type:             schema.TypeString,
 				Optional:         true,
 				Default:          awstypes.NetworkProfileTypePrivate,
 				ValidateDiagFunc: enum.Validate[awstypes.NetworkProfileType](),
-=======
-			names.AttrType: {
-				Type:         schema.TypeString,
-				Optional:     true,
-				Default:      devicefarm.NetworkProfileTypePrivate,
-				ValidateFunc: validation.StringInSlice(devicefarm.NetworkProfileType_Values(), false),
->>>>>>> f9378aa7
 			},
 			names.AttrTags:    tftags.TagsSchema(),
 			names.AttrTagsAll: tftags.TagsSchemaComputed(),
@@ -133,13 +125,8 @@
 		input.Description = aws.String(v.(string))
 	}
 
-<<<<<<< HEAD
-	if v, ok := d.GetOk("type"); ok {
+	if v, ok := d.GetOk(names.AttrType); ok {
 		input.Type = awstypes.NetworkProfileType(v.(string))
-=======
-	if v, ok := d.GetOk(names.AttrType); ok {
-		input.Type = aws.String(v.(string))
->>>>>>> f9378aa7
 	}
 
 	if v, ok := d.GetOk("downlink_bandwidth_bits"); ok {
@@ -205,17 +192,10 @@
 		return sdkdiag.AppendErrorf(diags, "reading DeviceFarm Network Profile (%s): %s", d.Id(), err)
 	}
 
-<<<<<<< HEAD
 	arn := aws.ToString(project.Arn)
-	d.Set("arn", arn)
-	d.Set("name", project.Name)
-	d.Set("description", project.Description)
-=======
-	arn := aws.StringValue(project.Arn)
 	d.Set(names.AttrARN, arn)
 	d.Set(names.AttrName, project.Name)
 	d.Set(names.AttrDescription, project.Description)
->>>>>>> f9378aa7
 	d.Set("downlink_bandwidth_bits", project.DownlinkBandwidthBits)
 	d.Set("downlink_delay_ms", project.DownlinkDelayMs)
 	d.Set("downlink_jitter_ms", project.DownlinkJitterMs)
@@ -253,13 +233,8 @@
 			input.Description = aws.String(d.Get(names.AttrDescription).(string))
 		}
 
-<<<<<<< HEAD
-		if d.HasChange("type") {
-			input.Type = awstypes.NetworkProfileType(d.Get("type").(string))
-=======
 		if d.HasChange(names.AttrType) {
-			input.Type = aws.String(d.Get(names.AttrType).(string))
->>>>>>> f9378aa7
+			input.Type = awstypes.NetworkProfileType(d.Get(names.AttrType).(string))
 		}
 
 		if d.HasChange("downlink_bandwidth_bits") {
