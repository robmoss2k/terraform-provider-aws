--- conflicted
+++ resolved
@@ -56,16 +56,6 @@
     paths:
       include:
         - internal/service
-      exclude:
-<<<<<<< HEAD
-        - internal/service/ecs
-        - internal/service/elasticache
-        - internal/service/elasticbeanstalk
-        - internal/service/rds
-        - internal/service/redshift
-=======
-        - internal/service/elb
->>>>>>> 87219bbb
     patterns:
       - pattern-either:
         - pattern: '$LHS == *$RHS'
